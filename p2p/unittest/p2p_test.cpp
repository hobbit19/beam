--- conflicted
+++ resolved
@@ -1,207 +1,201 @@
-// Copyright 2018 The Beam Team
-//
-// Licensed under the Apache License, Version 2.0 (the "License");
-// you may not use this file except in compliance with the License.
-// You may obtain a copy of the License at
-//
-//    http://www.apache.org/licenses/LICENSE-2.0
-//
-// Unless required by applicable law or agreed to in writing, software
-// distributed under the License is distributed on an "AS IS" BASIS,
-// WITHOUT WARRANTIES OR CONDITIONS OF ANY KIND, either express or implied.
-// See the License for the specific language governing permissions and
-// limitations under the License.
-
-#include "p2p/p2p.h"
-#include "utility/helpers.h"
-
-#define LOG_VERBOSE_ENABLED 0
-#include "utility/logger.h"
-
-#pragma warning (disable: 4702) // unreachable code
-
-namespace beam {
-
-struct TestP2PNotifications : P2PNotifications {
-    TestP2PNotifications(io::Address p=io::Address()) :  peer(p) {}
-
-    virtual void on_p2p_started(P2P* _p2p) {
-        p2p = _p2p;
-        threadId = get_thread_id();
-        LOG_INFO() << "p2p started, thread=" << threadId;
-        assert(async::ctx());
-        timer = async::ctx()->set_timer(1500 + rand() % 1500, BIND_THIS_MEMFN(on_timer));
-    }
-
-    virtual void on_peer_connected(StreamId id) {
-        LOG_INFO() << "new peer handshaked, peer=" << id.address();
-        wasConnectedTo.insert(id.address().ip());
-    }
-
-    virtual void on_peer_state_updated(StreamId id, const PeerState& newState) {
-        LOG_INFO() << "peer state upated, peer=" << id.address()
-            << TRACE(newState.tip)
-            << TRACE(newState.connectedPeersCount)
-            << TRACE(newState.knownServersCount);
-    }
-
-    virtual void on_peer_disconnected(StreamId id) {
-        LOG_INFO() << "peer disconnected, peer=" << id.address();
-    }
-
-    virtual void on_p2p_stopped() {
-        LOG_INFO() << "p2p stopped, thread=" << threadId;
-        timer.reset();
-        p2p=0;
-    }
-
-    void on_timer() {
-        if (p2p) p2p->update_tip(++tip);
-    }
-
-    uint32_t tip = 0;
-    P2P* p2p = 0;
-    io::Address peer;
-    io::Timer::Ptr timer;
-    uint64_t threadId=0;
-    std::unordered_set<uint32_t> wasConnectedTo;
-};
-
-int p2ptest(int numNodes, int runTime) {
-#ifndef __linux__
-    LOG_WARNING() << "This test runs on linux only";
-    return 0;
-<<<<<<< HEAD
-#endif
-    srand((unsigned int) time(0));
-=======
-#else
-    srand(time(0));
->>>>>>> 91f97349
-
-    static const uint32_t LOCALHOST_BASE = 0x7F000001;
-    static const uint16_t PORT_BASE = 20000;
-
-    std::vector<TestP2PNotifications> callbacks;
-    std::vector<std::unique_ptr<P2P>> nodes;
-    nodes.reserve(numNodes);
-    callbacks.reserve(numNodes);
-
-    P2PSettings settings;
-
-    // seed initial server address
-    settings.priorityPeers.emplace_back(LOCALHOST_BASE, PORT_BASE);
-
-    LOG_INFO() << "Creating " << numNodes << " nodes";
-    for (int i=0; i<numNodes; ++i) {
-        //settings.peerId = i+1;
-        settings.bindToIp = LOCALHOST_BASE + i;
-        // not all nodes listen
-        settings.listenToPort = ( (i+1)%3 == 0 ) ? 0 : uint16_t(PORT_BASE + i);
-        // ~ etc
-
-        callbacks.emplace_back(io::Address(settings.bindToIp, settings.listenToPort));
-        nodes.push_back(std::make_unique<P2P>(callbacks.back(), settings));
-    }
-
-    LOG_INFO() << "Starting nodes";
-    for (auto& n : nodes) {
-        n->start();
-    }
-
-    LOG_INFO() << "Waiting for signal or " << runTime << " seconds";
-    wait_for_termination(runTime);
-
-    LOG_INFO() << "Waiting for nodes to quit";
-    nodes.clear();
-
-    LOG_INFO() << "Done\n====================================================";
-    for (const auto& c : callbacks) {
-        LOG_INFO() << c.peer << " was connected to " << c.wasConnectedTo.size() << " peers";
-    }
-    return 0;
-#endif
-}
-
-int p2ptest_1(io::Address seedAddr, uint16_t port) {
-    std::unique_ptr<P2P> node;
-
-    LOG_INFO() << "Creating node";
-
-    TestP2PNotifications callbacks;
-    P2PSettings settings;
-
-    // seed initial server address
-    settings.priorityPeers.emplace_back(seedAddr.port((uint16_t) port));
-
-    node = std::make_unique<P2P>(callbacks, settings);
-
-    LOG_INFO() << "Starting node";
-    node->start();
-
-    LOG_INFO() << "Waiting for signal";
-    wait_for_termination(0);
-
-    LOG_INFO() << "Waiting for nodes to quit";
-    node.reset();
-
-    LOG_INFO() << "Done";
-    return 0;
-}
-
-} //namespace
-
-static const int DEF_NUM_NODES = 3;
-static const int DEF_RUN_TIME = 5;
-
-int main(int argc, char* argv[]) {
-    using namespace beam;
-
-    int logLevel = LOG_LEVEL_DEBUG;
-#if LOG_VERBOSE_ENABLED
-    logLevel = LOG_LEVEL_VERBOSE;
-#endif
-    auto logger = Logger::create(logLevel, logLevel);
-    logger->set_header_formatter(
-        [](char* buf, size_t maxSize, const char* timestampFormatted, const LogMessageHeader& header) -> size_t {
-            if (header.line)
-                return snprintf(buf, maxSize, "%c %s (%s, %d) ", loglevel_tag(header.level), timestampFormatted, header.func, (int)get_thread_id());
-            return snprintf(buf, maxSize, "%c %s (%d) ", loglevel_tag(header.level), timestampFormatted, (int)get_thread_id());
-        }
-    );
-    logger->set_time_format("%T", true);
-
-    bool isUnittest = true;
-    int numNodes = DEF_NUM_NODES;
-    int runTimeOrPort = DEF_RUN_TIME;
-    io::Address seedAddr;
-
-    if (argc > 1) {
-        if (strchr(argv[1], ':') && seedAddr.resolve(argv[1]) && seedAddr.ip())
-            isUnittest = false;
-        else {
-            numNodes = atoi(argv[1]);
-            if (numNodes <= 0) numNodes = DEF_NUM_NODES;
-        }
-    }
-
-    if (argc > 2) {
-        runTimeOrPort = atoi(argv[2]);
-        if (runTimeOrPort <= 0) {
-            if (isUnittest) runTimeOrPort = DEF_RUN_TIME;
-            else runTimeOrPort = 0;
-        }
-    }
-
-    try {
-        if (isUnittest)
-            return p2ptest(numNodes, runTimeOrPort);
-        else
-            return p2ptest_1(seedAddr, static_cast<uint16_t>(runTimeOrPort));
-    } catch (const std::exception& e) {
-        LOG_ERROR() << "Exception: " << e.what();
-    } catch (...) {
-        LOG_ERROR() << "Non-std exception";
-    }
-    return 255;
-}
+// Copyright 2018 The Beam Team
+//
+// Licensed under the Apache License, Version 2.0 (the "License");
+// you may not use this file except in compliance with the License.
+// You may obtain a copy of the License at
+//
+//    http://www.apache.org/licenses/LICENSE-2.0
+//
+// Unless required by applicable law or agreed to in writing, software
+// distributed under the License is distributed on an "AS IS" BASIS,
+// WITHOUT WARRANTIES OR CONDITIONS OF ANY KIND, either express or implied.
+// See the License for the specific language governing permissions and
+// limitations under the License.
+
+#include "p2p/p2p.h"
+#include "utility/helpers.h"
+
+#define LOG_VERBOSE_ENABLED 0
+#include "utility/logger.h"
+
+#pragma warning (disable: 4702) // unreachable code
+
+namespace beam {
+
+struct TestP2PNotifications : P2PNotifications {
+    TestP2PNotifications(io::Address p=io::Address()) :  peer(p) {}
+
+    virtual void on_p2p_started(P2P* _p2p) {
+        p2p = _p2p;
+        threadId = get_thread_id();
+        LOG_INFO() << "p2p started, thread=" << threadId;
+        assert(async::ctx());
+        timer = async::ctx()->set_timer(1500 + rand() % 1500, BIND_THIS_MEMFN(on_timer));
+    }
+
+    virtual void on_peer_connected(StreamId id) {
+        LOG_INFO() << "new peer handshaked, peer=" << id.address();
+        wasConnectedTo.insert(id.address().ip());
+    }
+
+    virtual void on_peer_state_updated(StreamId id, const PeerState& newState) {
+        LOG_INFO() << "peer state upated, peer=" << id.address()
+            << TRACE(newState.tip)
+            << TRACE(newState.connectedPeersCount)
+            << TRACE(newState.knownServersCount);
+    }
+
+    virtual void on_peer_disconnected(StreamId id) {
+        LOG_INFO() << "peer disconnected, peer=" << id.address();
+    }
+
+    virtual void on_p2p_stopped() {
+        LOG_INFO() << "p2p stopped, thread=" << threadId;
+        timer.reset();
+        p2p=0;
+    }
+
+    void on_timer() {
+        if (p2p) p2p->update_tip(++tip);
+    }
+
+    uint32_t tip = 0;
+    P2P* p2p = 0;
+    io::Address peer;
+    io::Timer::Ptr timer;
+    uint64_t threadId=0;
+    std::unordered_set<uint32_t> wasConnectedTo;
+};
+
+int p2ptest(int numNodes, int runTime) {
+#ifndef __linux__
+    LOG_WARNING() << "This test runs on linux only";
+    return 0;
+#endif
+    srand((unsigned int) time(0));
+
+    static const uint32_t LOCALHOST_BASE = 0x7F000001;
+    static const uint16_t PORT_BASE = 20000;
+
+    std::vector<TestP2PNotifications> callbacks;
+    std::vector<std::unique_ptr<P2P>> nodes;
+    nodes.reserve(numNodes);
+    callbacks.reserve(numNodes);
+
+    P2PSettings settings;
+
+    // seed initial server address
+    settings.priorityPeers.emplace_back(LOCALHOST_BASE, PORT_BASE);
+
+    LOG_INFO() << "Creating " << numNodes << " nodes";
+    for (int i=0; i<numNodes; ++i) {
+        //settings.peerId = i+1;
+        settings.bindToIp = LOCALHOST_BASE + i;
+        // not all nodes listen
+        settings.listenToPort = ( (i+1)%3 == 0 ) ? 0 : uint16_t(PORT_BASE + i);
+        // ~ etc
+
+        callbacks.emplace_back(io::Address(settings.bindToIp, settings.listenToPort));
+        nodes.push_back(std::make_unique<P2P>(callbacks.back(), settings));
+    }
+
+    LOG_INFO() << "Starting nodes";
+    for (auto& n : nodes) {
+        n->start();
+    }
+
+    LOG_INFO() << "Waiting for signal or " << runTime << " seconds";
+    wait_for_termination(runTime);
+
+    LOG_INFO() << "Waiting for nodes to quit";
+    nodes.clear();
+
+    LOG_INFO() << "Done\n====================================================";
+    for (const auto& c : callbacks) {
+        LOG_INFO() << c.peer << " was connected to " << c.wasConnectedTo.size() << " peers";
+    }
+    return 0;
+}
+
+int p2ptest_1(io::Address seedAddr, uint16_t port) {
+    std::unique_ptr<P2P> node;
+
+    LOG_INFO() << "Creating node";
+
+    TestP2PNotifications callbacks;
+    P2PSettings settings;
+
+    // seed initial server address
+    settings.priorityPeers.emplace_back(seedAddr.port((uint16_t) port));
+
+    node = std::make_unique<P2P>(callbacks, settings);
+
+    LOG_INFO() << "Starting node";
+    node->start();
+
+    LOG_INFO() << "Waiting for signal";
+    wait_for_termination(0);
+
+    LOG_INFO() << "Waiting for nodes to quit";
+    node.reset();
+
+    LOG_INFO() << "Done";
+    return 0;
+}
+
+} //namespace
+
+static const int DEF_NUM_NODES = 3;
+static const int DEF_RUN_TIME = 5;
+
+int main(int argc, char* argv[]) {
+    using namespace beam;
+
+    int logLevel = LOG_LEVEL_DEBUG;
+#if LOG_VERBOSE_ENABLED
+    logLevel = LOG_LEVEL_VERBOSE;
+#endif
+    auto logger = Logger::create(logLevel, logLevel);
+    logger->set_header_formatter(
+        [](char* buf, size_t maxSize, const char* timestampFormatted, const LogMessageHeader& header) -> size_t {
+            if (header.line)
+                return snprintf(buf, maxSize, "%c %s (%s, %d) ", loglevel_tag(header.level), timestampFormatted, header.func, (int)get_thread_id());
+            return snprintf(buf, maxSize, "%c %s (%d) ", loglevel_tag(header.level), timestampFormatted, (int)get_thread_id());
+        }
+    );
+    logger->set_time_format("%T", true);
+
+    bool isUnittest = true;
+    int numNodes = DEF_NUM_NODES;
+    int runTimeOrPort = DEF_RUN_TIME;
+    io::Address seedAddr;
+
+    if (argc > 1) {
+        if (strchr(argv[1], ':') && seedAddr.resolve(argv[1]) && seedAddr.ip())
+            isUnittest = false;
+        else {
+            numNodes = atoi(argv[1]);
+            if (numNodes <= 0) numNodes = DEF_NUM_NODES;
+        }
+    }
+
+    if (argc > 2) {
+        runTimeOrPort = atoi(argv[2]);
+        if (runTimeOrPort <= 0) {
+            if (isUnittest) runTimeOrPort = DEF_RUN_TIME;
+            else runTimeOrPort = 0;
+        }
+    }
+
+    try {
+        if (isUnittest)
+            return p2ptest(numNodes, runTimeOrPort);
+        else
+            return p2ptest_1(seedAddr, static_cast<uint16_t>(runTimeOrPort));
+    } catch (const std::exception& e) {
+        LOG_ERROR() << "Exception: " << e.what();
+    } catch (...) {
+        LOG_ERROR() << "Non-std exception";
+    }
+    return 255;
+}