#pragma once
<<<<<<< HEAD
#include <stddef.h>
#include <string>
=======
#include "core/ecc_native.h"
#include <string_view>
>>>>>>> 71460b22

namespace beam {

class SecString {
public:
    static const size_t MAX_SIZE = 4096;
private:
    size_t _size=0;
<<<<<<< HEAD
    char* _data=0;

    void alloc();
    void dealloc();
=======
    char _data[MAX_SIZE] = {0};
>>>>>>> 71460b22
public:

    SecString() = default;
    SecString(const SecString&) = delete;
    SecString& operator=(const SecString&) = delete;

    SecString(SecString&& ss) {
        assign(ss);
    }

    SecString(const std::string& sv) {
        assign(static_cast<const void*>(sv.data()), sv.size());
    }

    SecString& operator=(SecString&& ss) {
        assign(ss);
        return *this;
    }

<<<<<<< HEAD
    ~SecString() {
        erase();
        dealloc();
=======
    ~SecString() { erase(); }

    void erase() {
        if (_size > 0) ECC::SecureErase(_data, static_cast<uint32_t>(_size));
    }

    void assign(void* p, size_t s) {
        erase();
        _size = s > MAX_SIZE ? MAX_SIZE : s;
        if (_size > 0) {
            memcpy(_data, p, _size);
            ECC::SecureErase(p, static_cast<uint32_t>(s));
        }
>>>>>>> 71460b22
    }

    void erase();

    void assign(void* p, size_t s);

    void assign(const void* p, size_t s);

    void assign(SecString& ss);

    size_t size() const
    {
        return _size;
    }

    const char* data() const
    {
        return _data;
    }

    bool empty() const
    {
        return _size == 0;
    }

    void push_back(char c)
    {
        assert(_size < MAX_SIZE);
        if (_size < MAX_SIZE) {
            _data[_size] = c;
            ++_size;
        }
    }

    void pop_back()
    {
        assert(!empty());
        if (!empty()) {
            --_size;
        }
    }

    ECC::NoLeak<ECC::uintBig> hash() const
    {
        ECC::NoLeak<ECC::uintBig> hash;
        hash.V = Zero;
        {
            ECC::Hash::Processor hp;
            hp.Write(data(), (uint32_t)size());
            hp >> hash.V;
        }
        return hash;
    }
};

} //namespace<|MERGE_RESOLUTION|>--- conflicted
+++ resolved
@@ -1,11 +1,6 @@
 #pragma once
-<<<<<<< HEAD
-#include <stddef.h>
-#include <string>
-=======
 #include "core/ecc_native.h"
 #include <string_view>
->>>>>>> 71460b22
 
 namespace beam {
 
@@ -14,14 +9,7 @@
     static const size_t MAX_SIZE = 4096;
 private:
     size_t _size=0;
-<<<<<<< HEAD
-    char* _data=0;
-
-    void alloc();
-    void dealloc();
-=======
     char _data[MAX_SIZE] = {0};
->>>>>>> 71460b22
 public:
 
     SecString() = default;
@@ -41,11 +29,6 @@
         return *this;
     }
 
-<<<<<<< HEAD
-    ~SecString() {
-        erase();
-        dealloc();
-=======
     ~SecString() { erase(); }
 
     void erase() {
@@ -59,16 +42,24 @@
             memcpy(_data, p, _size);
             ECC::SecureErase(p, static_cast<uint32_t>(s));
         }
->>>>>>> 71460b22
     }
 
-    void erase();
+    void assign(const void* p, size_t s) {
+        erase();
+        _size = s > MAX_SIZE ? MAX_SIZE : s;
+        if (_size > 0) {
+            memcpy(_data, p, _size);
+        }
+    }
 
-    void assign(void* p, size_t s);
-
-    void assign(const void* p, size_t s);
-
-    void assign(SecString& ss);
+    void assign(SecString& ss) {
+        erase();
+        _size = ss._size;
+        if (_size > 0) {
+            memcpy(_data, ss._data, _size);
+            ss.erase();
+        }
+    }
 
     size_t size() const
     {
