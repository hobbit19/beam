// Copyright 2018 The Beam Team
//
// Licensed under the Apache License, Version 2.0 (the "License");
// you may not use this file except in compliance with the License.
// You may obtain a copy of the License at
//
//    http://www.apache.org/licenses/LICENSE-2.0
//
// Unless required by applicable law or agreed to in writing, software
// distributed under the License is distributed on an "AS IS" BASIS,
// WITHOUT WARRANTIES OR CONDITIONS OF ANY KIND, either express or implied.
// See the License for the specific language governing permissions and
// limitations under the License.

#include "wallet/wallet_network.h"
#include "core/common.h"

#include "wallet/wallet.h"
#include "wallet/wallet_db.h"
#include "wallet/wallet_network.h"
#include "wallet/secstring.h"
#include "core/ecc_native.h"
#include "core/serialization_adapters.h"
#include "core/treasury.h"
#include "unittests/util.h"
#include "mnemonic/mnemonic.h"
#include "utility/string_helpers.h"

#ifndef LOG_VERBOSE_ENABLED
    #define LOG_VERBOSE_ENABLED 0
#endif

#include "utility/logger.h"
#include "utility/options.h"
#include "utility/helpers.h"
#include <iomanip>

#include <boost/program_options.hpp>
#include <boost/filesystem.hpp>
#include <iterator>
#include <future>
#include "version.h"

using namespace std;
using namespace beam;
using namespace ECC;

namespace beam
{
    std::ostream& operator<<(std::ostream& os, Coin::Status s)
    {
        stringstream ss;
        ss << "[";
        switch (s)
        {
        case Coin::Available: ss << "Available"; break;
        case Coin::Unavailable: ss << "Unavailable"; break;
        case Coin::Spent: ss << "Spent"; break;
        case Coin::Maturing: ss << "Maturing"; break;
        case Coin::Outgoing: ss << "In progress(outgoing)"; break;
        case Coin::Incoming: ss << "In progress(incoming)"; break;
        case Coin::Change: ss << "In progress(change)"; break;
        default:
            assert(false && "Unknown coin status");
        }
        ss << "]";
        string str = ss.str();
        os << str;
        assert(str.length() <= 24);
        size_t c = 24 - str.length();
        for (size_t i = 0; i < c; ++i) os << ' ';
        return os;
    }

    const char* getTxStatus(const TxDescription& tx)
    {
        static const char* Pending = "Pending";
        static const char* Sending = "Sending";
        static const char* Receiving = "Receiving";
        static const char* Cancelled = "Cancelled";
        static const char* Sent = "Sent";
        static const char* Received = "Received";
        static const char* Failed = "Failed";

        switch (tx.m_status)
        {
        case TxStatus::Pending: return Pending;
        case TxStatus::InProgress: return tx.m_sender ? Sending : Receiving;
        case TxStatus::Cancelled: return Cancelled;
        case TxStatus::Completed: return tx.m_sender ? Sent : Received;
        case TxStatus::Failed: return Failed;
        default:
            assert(false && "Unknown key type");
        }

        return "";
    }
}
namespace
{
    void printHelp(const po::options_description& options)
    {
        cout << options << std::endl;
    }

    void newAddress(
        const IWalletDB::Ptr& walletDB,
        const std::string& label,
        const SecString& pass)
    {
        WalletAddress address = wallet::createAddress(walletDB);

        address.m_label = label;
        walletDB->saveAddress(address);

        LOG_INFO() << "New address generated:\n\n" << std::to_string(address.m_walletID) << "\n";
        if (!label.empty()) {
            LOG_INFO() << "label = " << label;
        }
    }

    WordList GeneratePhrase()
    {
        auto phrase = createMnemonic(getEntropy(), language::en);
        assert(phrase.size() == 12);
        cout << "======\nGenerated seed phrase: \n\n\t";
        for (const auto& word : phrase)
        {
            cout << word << ';';
        }
        cout << "\n\n\tIMPORTANT\n\n\tYour seed phrase is the access key to all the cryptocurrencies in your wallet.\n\tPrint or write down the phrase to keep it in a safe or in a locked vault.\n\tWithout the phrase you will not be able to recover your money.\n======" << endl;
        return phrase;
    }

    bool ReadWalletSeed(NoLeak<uintBig>& walletSeed, const po::variables_map& vm, bool generateNew)
    {
        SecString seed;
        WordList phrase;
        if (generateNew)
        {
            LOG_INFO() << "Generating seed phrase...";
            phrase = GeneratePhrase();
        }
        else if (vm.count(cli::SEED_PHRASE))
        {
            auto tempPhrase = vm[cli::SEED_PHRASE].as<string>();
            phrase = string_helpers::split(tempPhrase, ';');
            assert(phrase.size() == 12);
            if (phrase.size() != 12)
            {
                LOG_ERROR() << "Invalid seed phrases provided: " << tempPhrase;
                return false;
            }
        }
        else
        {
            LOG_ERROR() << "Seed phrase has not been provided.";
            return false;
        }

        auto buf = decodeMnemonic(phrase);
        seed.assign(buf.data(), buf.size());

        walletSeed.V = seed.hash().V;
        return true;
    }
}

void ResolveWID(PeerID& res, const std::string& s)
{
    bool bValid = true;
    ByteBuffer bb = from_hex(s, &bValid);

    if ((bb.size() != res.nBytes) || !bValid)
        throw std::runtime_error("invalid WID");

    memcpy(res.m_pData, &bb.front(), res.nBytes);
}

template <typename T>
bool FLoad(T& x, const std::string& sPath, bool bStrict = true)
{
    std::FStream f;
    if (!f.Open(sPath.c_str(), true, bStrict))
        return false;

    yas::binary_iarchive<std::FStream, SERIALIZE_OPTIONS> arc(f);
    arc & x;
    return true;
}

template <typename T>
void FSave(const T& x, const std::string& sPath)
{
    std::FStream f;
    f.Open(sPath.c_str(), false, true);

    yas::binary_oarchive<std::FStream, SERIALIZE_OPTIONS> arc(f);
    arc & x;
}

int HandleTreasury(const po::variables_map& vm, Key::IKdf& kdf)
{
    PeerID wid;
    Scalar::Native sk;
    Treasury::get_ID(kdf, wid, sk);

    char szID[PeerID::nTxtLen + 1];
    wid.Print(szID);

    static const char* szPlans = "treasury_plans.bin";
    static const char* szRequest = "-plan.bin";
    static const char* szResponse = "-response.bin";
    static const char* szData = "treasury_data.bin";

    Treasury tres;
    FLoad(tres, szPlans, false);


    auto nCode = vm[cli::TR_OPCODE].as<uint32_t>();
    switch (nCode)
    {
    default:
        cout << "ID: " << szID << std::endl;
        break;

    case 1:
        {
            // generate plan
            std::string sID = vm[cli::TR_WID].as<std::string>();
            ResolveWID(wid, sID);

            auto perc = vm[cli::TR_PERC].as<double>();
            perc *= 0.01;

<<<<<<< HEAD
			Amount val = static_cast<Amount>(Rules::get().Emission.Value0 * perc); // rounded down
=======
            Amount val = static_cast<Amount>(Rules::get().EmissionValue0 * perc); // rounded down
>>>>>>> d8d528ac

            Treasury::Parameters pars; // default
            Treasury::Entry* pE = tres.CreatePlan(wid, val, pars);

            FSave(pE->m_Request, sID + szRequest);
            FSave(tres, szPlans);
        }
        break;

    case 2:
        {
            // generate response
            Treasury::Request treq;
            FLoad(treq, std::string(szID) + szRequest);

            Treasury::Response tresp;
            uint64_t nIndex = 1;
            tresp.Create(treq, kdf, nIndex);

            FSave(tresp, std::string(szID) + szResponse);
        }
        break;

    case 3:
        {
            // verify & import reponse
            std::string sID = vm[cli::TR_WID].as<std::string>();
            ResolveWID(wid, sID);

            Treasury::EntryMap::iterator it = tres.m_Entries.find(wid);
            if (tres.m_Entries.end() == it)
                throw std::runtime_error("plan not found");

            Treasury::Entry& e = it->second;
            e.m_pResponse.reset(new Treasury::Response);
            FLoad(*e.m_pResponse, sID + szResponse);

            if (!e.m_pResponse->IsValid(e.m_Request))
                throw std::runtime_error("invalid response");

            FSave(tres, szPlans);
        }
        break;

    case 4:
        {
            // Finally generate treasury
            Treasury::Data data;
            data.m_sCustomMsg = vm[cli::TR_COMMENT].as<std::string>();
            tres.Build(data);

            FSave(data, szData);

            Serializer ser;
            ser & data;

            ByteBuffer bb;
            ser.swap_buf(bb);

            Hash::Value hv;
            Hash::Processor() << Blob(bb) >> hv;

            char szHash[Hash::Value::nTxtLen + 1];
            hv.Print(szHash);

            cout << "Treasury data hash: " << szHash << std::endl;

        }
        break;

    case 5:
        {
            // recover and print
            Treasury::Data data;
            FLoad(data, szData);

            std::vector<Treasury::Data::Coin> vCoins;
            data.Recover(kdf, vCoins);

            cout << "Recovered coins: " << vCoins.size() << std::endl;

            for (size_t i = 0; i < vCoins.size(); i++)
            {
                const Treasury::Data::Coin& coin = vCoins[i];
                cout << "\t" << coin.m_Kidv << ", Height=" << coin.m_Incubation << std::endl;

            }
        }
        break;

    }

    return 0;
}


io::Reactor::Ptr reactor;

static const unsigned LOG_ROTATION_PERIOD = 3*60*60*1000; // 3 hours

int main_impl(int argc, char* argv[])
{
    beam::Crash::InstallHandler(NULL);

    try
    {
        auto [options, visibleOptions] = createOptionsDescription(GENERAL_OPTIONS | WALLET_OPTIONS);

        po::variables_map vm;
        try
        {
            vm = getOptions(argc, argv, "beam-wallet.cfg", options, true);
        }
        catch (const po::error& e)
        {
            cout << e.what() << std::endl;
            printHelp(visibleOptions);

            return 0;
        }

        if (vm.count(cli::HELP))
        {
            printHelp(visibleOptions);

            return 0;
        }

        if (vm.count(cli::VERSION))
        {
            cout << PROJECT_VERSION << endl;
            return 0;
        }

        if (vm.count(cli::GIT_COMMIT_HASH))
        {
            cout << GIT_COMMIT_HASH << endl;
            return 0;
        }

        int logLevel = getLogLevel(cli::LOG_LEVEL, vm, LOG_LEVEL_DEBUG);
        int fileLogLevel = getLogLevel(cli::FILE_LOG_LEVEL, vm, LOG_LEVEL_DEBUG);

        const auto path = boost::filesystem::system_complete("./logs");
        auto logger = beam::Logger::create(logLevel, logLevel, fileLogLevel, "wallet_", path.string());

        try
        {
            po::notify(vm);

            Rules::get().UpdateChecksum();

           {
                reactor = io::Reactor::create();
                io::Reactor::Scope scope(*reactor);

                io::Reactor::GracefulIntHandler gih(*reactor);

                io::Timer::Ptr logRotateTimer = io::Timer::create(*reactor);
                logRotateTimer->start(
                    LOG_ROTATION_PERIOD, true,
                    []() {
                        Logger::get()->rotate();
                    }
                );

                {
                    if (vm.count(cli::COMMAND))
                    {
                        auto command = vm[cli::COMMAND].as<string>();
                        if (command != cli::INIT
                            && command != cli::RESTORE
                            && command != cli::SEND
                            && command != cli::RECEIVE
                            && command != cli::LISTEN
                            && command != cli::TREASURY
                            && command != cli::INFO
                            && command != cli::EXPORT_MINER_KEY
                            && command != cli::EXPORT_OWNER_KEY
                            && command != cli::NEW_ADDRESS
                            && command != cli::CANCEL_TX
                            && command != cli::GENERATE_PHRASE)
                        {
                            LOG_ERROR() << "unknown command: \'" << command << "\'";
                            return -1;
                        }

                        if (command == cli::GENERATE_PHRASE)
                        {
                            GeneratePhrase();
                            return 0;
                        }

                        LOG_INFO() << "Rules signature: " << Rules::get().Checksum;

                        assert(vm.count(cli::WALLET_STORAGE) > 0);
                        auto walletPath = vm[cli::WALLET_STORAGE].as<string>();

                        if (!WalletDB::isInitialized(walletPath) && (command != cli::INIT && command != cli::RESTORE))
                        {
                            LOG_ERROR() << "Please initialize your wallet first... \nExample: beam-wallet --command=init";
                            return -1;
                        }
                        else if (WalletDB::isInitialized(walletPath) && (command == cli::INIT || command == cli::RESTORE))
                        {
                            LOG_ERROR() << "Your wallet is already initialized.";
                            return -1;
                        }

                        LOG_INFO() << "starting a wallet...";

                        SecString pass;
                        if (!beam::read_wallet_pass(pass, vm))
                        {
                            LOG_ERROR() << "Please, provide password for the wallet.";
                            return -1;
                        }

                        if (command == cli::INIT || command == cli::RESTORE)
                        {
                            NoLeak<uintBig> walletSeed;
                            walletSeed.V = Zero;
                            if (!ReadWalletSeed(walletSeed, vm, command == cli::INIT))
                            {
                                LOG_ERROR() << "Please, provide seed phrase for the wallet.";
                                return -1;
                            }
                            auto walletDB = WalletDB::init(walletPath, pass, walletSeed);
                            if (walletDB)
                            {
                                LOG_INFO() << "wallet successfully created...";

                                // generate default address
                                newAddress(walletDB, "default", pass);

                                return 0;
                            }
                            else
                            {
                                LOG_ERROR() << "something went wrong, wallet not created...";
                                return -1;
                            }
                        }

                        auto walletDB = WalletDB::open(walletPath, pass);
                        if (!walletDB)
                        {
                            LOG_ERROR() << "Wallet data unreadable, restore wallet.db from latest backup or delete it and reinitialize the wallet";
                            return -1;
                        }

                        if (command == cli::EXPORT_MINER_KEY)
                        {
                            uint32_t subKey = vm[cli::KEY_SUBKEY].as<uint32_t>();
                            if (subKey < 1)
                            {
                                cout << "Please, specify Subkey number --subkey=N (N > 0)" << endl;
                                return -1;
                            }
                            Key::IKdf::Ptr pKey = walletDB->get_ChildKdf(subKey);
                            const ECC::HKdf& kdf = static_cast<ECC::HKdf&>(*pKey);

                            KeyString ks;
                            ks.SetPassword(Blob(pass.data(), static_cast<uint32_t>(pass.size())));
                            ks.m_sMeta = std::to_string(subKey);

                            ks.Export(kdf);
                            cout << "Secret Subkey " << subKey <<  ": " << ks.m_sRes << std::endl;

                            return 0;
                        }

                        if (command == cli::EXPORT_OWNER_KEY)
                        {
                            Key::IKdf::Ptr pKey = walletDB->get_ChildKdf(0);
                            const ECC::HKdf& kdf = static_cast<ECC::HKdf&>(*pKey);

                            KeyString ks;
                            ks.SetPassword(Blob(pass.data(), static_cast<uint32_t>(pass.size())));
                            ks.m_sMeta = std::to_string(0);

                            ECC::HKdfPub pkdf;
                            pkdf.GenerateFrom(kdf);

                            ks.Export(pkdf);
                            cout << "Owner Viewer key: " << ks.m_sRes << std::endl;
                            
                            return 0;
                        }

                        if (command == cli::NEW_ADDRESS)
                        {
                            auto label = vm[cli::NEW_ADDRESS_LABEL].as<string>();
                            newAddress(walletDB, label, pass);

                            if (!vm.count(cli::LISTEN)) 
                            {
                                return 0;
                            }
                        }

                        LOG_INFO() << "wallet sucessfully opened...";

                        if (command == cli::TREASURY)
                            return HandleTreasury(vm, *walletDB->get_MasterKdf());

                        if (command == cli::INFO)
                        {
                            Block::SystemState::ID stateID = {};
                            walletDB->getSystemStateID(stateID);
                            auto totalInProgress = walletDB->getTotal(Coin::Incoming) +
                                walletDB->getTotal(Coin::Outgoing) + walletDB->getTotal(Coin::Change);
                            auto totalCoinbase = walletDB->getTotalByType(Coin::Available, Key::Type::Coinbase) +
                                walletDB->getTotalByType(Coin::Maturing, Key::Type::Coinbase);
                            auto totalFee = walletDB->getTotalByType(Coin::Available, Key::Type::Comission) +
                                walletDB->getTotalByType(Coin::Maturing, Key::Type::Comission);
                            auto totalUnspent = walletDB->getTotal(Coin::Available) + walletDB->getTotal(Coin::Maturing);

                            cout << "____Wallet summary____\n\n"
                                << "Current height............" << stateID.m_Height << '\n'
                                << "Current state ID.........." << stateID.m_Hash << "\n\n"
                                << "Available................." << PrintableAmount(walletDB->getAvailable()) << '\n'
                                << "Maturing.................." << PrintableAmount(walletDB->getTotal(Coin::Maturing)) << '\n'
                                << "In progress..............." << PrintableAmount(totalInProgress) << '\n'
                                << "Unavailable..............." << PrintableAmount(walletDB->getTotal(Coin::Unavailable)) << '\n'
                                << "Available coinbase ......." << PrintableAmount(walletDB->getAvailableByType(Key::Type::Coinbase)) << '\n'
                                << "Total coinbase............" << PrintableAmount(totalCoinbase) << '\n'
                                << "Avaliable fee............." << PrintableAmount(walletDB->getAvailableByType(Key::Type::Comission)) << '\n'
                                << "Total fee................." << PrintableAmount(totalFee) << '\n'
                                << "Total unspent............." << PrintableAmount(totalUnspent) << "\n\n";
                            if (vm.count(cli::TX_HISTORY))
                            {
                                auto txHistory = walletDB->getTxHistory();
                                if (txHistory.empty())
                                {
                                    cout << "No transactions\n";
                                    return 0;
                                }

                                cout << "TRANSACTIONS\n\n"
                                    << "| datetime            | amount, BEAM        | status    | ID\t|\n";
                                for (auto& tx : txHistory)
                                {
                                    cout << "  " << format_timestamp("%Y.%m.%d %H:%M:%S", tx.m_createTime * 1000, false)
                                        << setw(17) << PrintableAmount(tx.m_amount, true)
                                        << "  " << getTxStatus(tx) << "  " << tx.m_txId << '\n';
                                }
                                return 0;
                            }

                            cout << setw(20) << "id" << " |"
                                << setw(14) << "Beam" << " |"
                                << setw(14) << "Groth" << " |"
                                << setw(14) << "height" << " |"
                                << setw(18) << "maturity" << " |"
                                << setw(24) << "status" << " |"
                                << setw(8) << "type" << endl;
                            walletDB->visit([](const Coin& c)->bool
                            {
                                cout << setw(20) << c.m_ID.m_Idx
                                    << setw(16) << c.m_ID.m_Value / Rules::Coin
                                    << setw(16) << c.m_ID.m_Value % Rules::Coin
                                    << setw(16) << static_cast<int64_t>(c.m_createHeight)
                                    << setw(20) << (static_cast<int64_t>(c.m_maturity) < 0 ? "-" : std::to_string(static_cast<int64_t>(c.m_maturity)))
                                    << "   " << c.m_status
                                    << setw(8) << c.m_ID.m_Type << endl;
                                return true;
                            });
                            return 0;
                        }

                        if (vm.count(cli::NODE_ADDR) == 0)
                        {
                            LOG_ERROR() << "node address should be specified";
                            return -1;
                        }

                        string nodeURI = vm[cli::NODE_ADDR].as<string>();
                        io::Address node_addr;
                        if (!node_addr.resolve(nodeURI.c_str()))
                        {
                            LOG_ERROR() << "unable to resolve node address: " << nodeURI;
                            return -1;
                        }

                        io::Address receiverAddr;
                        Amount amount = 0;
                        Amount fee = 0;
                        WalletID receiverWalletID(Zero);
                        bool isTxInitiator = command == cli::SEND || command == cli::RECEIVE;
                        if (isTxInitiator)
                        {
                            if (vm.count(cli::RECEIVER_ADDR) == 0)
                            {
                                LOG_ERROR() << "receiver's address is missing";
                                return -1;
                            }
                            if (vm.count(cli::AMOUNT) == 0)
                            {
                                LOG_ERROR() << "amount is missing";
                                return -1;
                            }

                            receiverWalletID.FromHex(vm[cli::RECEIVER_ADDR].as<string>());

                            auto signedAmount = vm[cli::AMOUNT].as<double>();
                            if (signedAmount < 0)
                            {
                                LOG_ERROR() << "Unable to send negative amount of coins";
                                return -1;
                            }

                            signedAmount *= Rules::Coin; // convert beams to coins

                            amount = static_cast<ECC::Amount>(signedAmount);
                            if (amount == 0)
                            {
                                LOG_ERROR() << "Unable to send zero coins";
                                return -1;
                            }

                            auto signedFee = vm[cli::FEE].as<double>();
                            if (signedFee < 0)
                            {
                                LOG_ERROR() << "Unable to take negative fee";
                                return -1;
                            }

                            signedFee *= Rules::Coin; // convert beams to coins

                            fee = static_cast<ECC::Amount>(signedFee);
                        }

                        bool is_server = (command == cli::LISTEN || vm.count(cli::LISTEN));

                        Wallet wallet{ walletDB, is_server ? Wallet::TxCompletedAction() : [](auto) { io::Reactor::get_Current().stop(); } };

                        proto::FlyClient::NetworkStd nnet(wallet);
                        nnet.m_Cfg.m_vNodes.push_back(node_addr);
                        nnet.Connect();

                        WalletNetworkViaBbs wnet(wallet, nnet, walletDB);
                        
                        wallet.set_Network(nnet, wnet);

                        if (isTxInitiator)
                        {
                            // TODO: make db request by 'default' label
                            auto addresses = walletDB->getAddresses(true);
                            if (addresses.empty()) {
                                newAddress(walletDB, "default", pass);
                                addresses = walletDB->getAddresses(true);
                                assert(!addresses.empty());
                            }
                            wallet.transfer_money(addresses[0].m_walletID, receiverWalletID, move(amount), move(fee), command == cli::SEND);
                        }

                        if (command == cli::CANCEL_TX) 
                        {
                            auto txIdVec = from_hex(vm[cli::TX_ID].as<string>());
                            TxID txId;
                            std::copy_n(txIdVec.begin(), 16, txId.begin());
                            wallet.cancel_tx(txId);
                        }

                        io::Reactor::get_Current().run();

                    }
                    else
                    {
                        LOG_ERROR() << "command parameter not specified.";
                        printHelp(visibleOptions);
                    }
                }
            }
        }
        catch (const po::error& e)
        {
            LOG_ERROR() << e.what();
            printHelp(visibleOptions);
        }
        catch (const std::runtime_error& e)
        {
            LOG_ERROR() << e.what();
        }
    }
    catch (const std::exception& e)
    {
        std::cout << e.what() << std::endl;
    }

    return 0;
}

int main(int argc, char* argv[]) {
#ifdef _WIN32
    return main_impl(argc, argv);
#else
    block_sigpipe();
    auto f = std::async(
        std::launch::async,
        [argc, argv]() -> int {
            // TODO: this hungs app on OSX
            //lock_signals_in_this_thread();
            int ret = main_impl(argc, argv);
            kill(0, SIGINT);
            return ret;
        }
    );

    wait_for_termination(0);

    if (reactor) reactor->stop();

    return f.get();
#endif
}
<|MERGE_RESOLUTION|>--- conflicted
+++ resolved
@@ -1,757 +1,754 @@
-// Copyright 2018 The Beam Team
-//
-// Licensed under the Apache License, Version 2.0 (the "License");
-// you may not use this file except in compliance with the License.
-// You may obtain a copy of the License at
-//
-//    http://www.apache.org/licenses/LICENSE-2.0
-//
-// Unless required by applicable law or agreed to in writing, software
-// distributed under the License is distributed on an "AS IS" BASIS,
-// WITHOUT WARRANTIES OR CONDITIONS OF ANY KIND, either express or implied.
-// See the License for the specific language governing permissions and
-// limitations under the License.
-
-#include "wallet/wallet_network.h"
-#include "core/common.h"
-
-#include "wallet/wallet.h"
-#include "wallet/wallet_db.h"
-#include "wallet/wallet_network.h"
-#include "wallet/secstring.h"
-#include "core/ecc_native.h"
-#include "core/serialization_adapters.h"
-#include "core/treasury.h"
-#include "unittests/util.h"
-#include "mnemonic/mnemonic.h"
-#include "utility/string_helpers.h"
-
-#ifndef LOG_VERBOSE_ENABLED
-    #define LOG_VERBOSE_ENABLED 0
-#endif
-
-#include "utility/logger.h"
-#include "utility/options.h"
-#include "utility/helpers.h"
-#include <iomanip>
-
-#include <boost/program_options.hpp>
-#include <boost/filesystem.hpp>
-#include <iterator>
-#include <future>
-#include "version.h"
-
-using namespace std;
-using namespace beam;
-using namespace ECC;
-
-namespace beam
-{
-    std::ostream& operator<<(std::ostream& os, Coin::Status s)
-    {
-        stringstream ss;
-        ss << "[";
-        switch (s)
-        {
-        case Coin::Available: ss << "Available"; break;
-        case Coin::Unavailable: ss << "Unavailable"; break;
-        case Coin::Spent: ss << "Spent"; break;
-        case Coin::Maturing: ss << "Maturing"; break;
-        case Coin::Outgoing: ss << "In progress(outgoing)"; break;
-        case Coin::Incoming: ss << "In progress(incoming)"; break;
-        case Coin::Change: ss << "In progress(change)"; break;
-        default:
-            assert(false && "Unknown coin status");
-        }
-        ss << "]";
-        string str = ss.str();
-        os << str;
-        assert(str.length() <= 24);
-        size_t c = 24 - str.length();
-        for (size_t i = 0; i < c; ++i) os << ' ';
-        return os;
-    }
-
-    const char* getTxStatus(const TxDescription& tx)
-    {
-        static const char* Pending = "Pending";
-        static const char* Sending = "Sending";
-        static const char* Receiving = "Receiving";
-        static const char* Cancelled = "Cancelled";
-        static const char* Sent = "Sent";
-        static const char* Received = "Received";
-        static const char* Failed = "Failed";
-
-        switch (tx.m_status)
-        {
-        case TxStatus::Pending: return Pending;
-        case TxStatus::InProgress: return tx.m_sender ? Sending : Receiving;
-        case TxStatus::Cancelled: return Cancelled;
-        case TxStatus::Completed: return tx.m_sender ? Sent : Received;
-        case TxStatus::Failed: return Failed;
-        default:
-            assert(false && "Unknown key type");
-        }
-
-        return "";
-    }
-}
-namespace
-{
-    void printHelp(const po::options_description& options)
-    {
-        cout << options << std::endl;
-    }
-
-    void newAddress(
-        const IWalletDB::Ptr& walletDB,
-        const std::string& label,
-        const SecString& pass)
-    {
-        WalletAddress address = wallet::createAddress(walletDB);
-
-        address.m_label = label;
-        walletDB->saveAddress(address);
-
-        LOG_INFO() << "New address generated:\n\n" << std::to_string(address.m_walletID) << "\n";
-        if (!label.empty()) {
-            LOG_INFO() << "label = " << label;
-        }
-    }
-
-    WordList GeneratePhrase()
-    {
-        auto phrase = createMnemonic(getEntropy(), language::en);
-        assert(phrase.size() == 12);
-        cout << "======\nGenerated seed phrase: \n\n\t";
-        for (const auto& word : phrase)
-        {
-            cout << word << ';';
-        }
-        cout << "\n\n\tIMPORTANT\n\n\tYour seed phrase is the access key to all the cryptocurrencies in your wallet.\n\tPrint or write down the phrase to keep it in a safe or in a locked vault.\n\tWithout the phrase you will not be able to recover your money.\n======" << endl;
-        return phrase;
-    }
-
-    bool ReadWalletSeed(NoLeak<uintBig>& walletSeed, const po::variables_map& vm, bool generateNew)
-    {
-        SecString seed;
-        WordList phrase;
-        if (generateNew)
-        {
-            LOG_INFO() << "Generating seed phrase...";
-            phrase = GeneratePhrase();
-        }
-        else if (vm.count(cli::SEED_PHRASE))
-        {
-            auto tempPhrase = vm[cli::SEED_PHRASE].as<string>();
-            phrase = string_helpers::split(tempPhrase, ';');
-            assert(phrase.size() == 12);
-            if (phrase.size() != 12)
-            {
-                LOG_ERROR() << "Invalid seed phrases provided: " << tempPhrase;
-                return false;
-            }
-        }
-        else
-        {
-            LOG_ERROR() << "Seed phrase has not been provided.";
-            return false;
-        }
-
-        auto buf = decodeMnemonic(phrase);
-        seed.assign(buf.data(), buf.size());
-
-        walletSeed.V = seed.hash().V;
-        return true;
-    }
-}
-
-void ResolveWID(PeerID& res, const std::string& s)
-{
-    bool bValid = true;
-    ByteBuffer bb = from_hex(s, &bValid);
-
-    if ((bb.size() != res.nBytes) || !bValid)
-        throw std::runtime_error("invalid WID");
-
-    memcpy(res.m_pData, &bb.front(), res.nBytes);
-}
-
-template <typename T>
-bool FLoad(T& x, const std::string& sPath, bool bStrict = true)
-{
-    std::FStream f;
-    if (!f.Open(sPath.c_str(), true, bStrict))
-        return false;
-
-    yas::binary_iarchive<std::FStream, SERIALIZE_OPTIONS> arc(f);
-    arc & x;
-    return true;
-}
-
-template <typename T>
-void FSave(const T& x, const std::string& sPath)
-{
-    std::FStream f;
-    f.Open(sPath.c_str(), false, true);
-
-    yas::binary_oarchive<std::FStream, SERIALIZE_OPTIONS> arc(f);
-    arc & x;
-}
-
-int HandleTreasury(const po::variables_map& vm, Key::IKdf& kdf)
-{
-    PeerID wid;
-    Scalar::Native sk;
-    Treasury::get_ID(kdf, wid, sk);
-
-    char szID[PeerID::nTxtLen + 1];
-    wid.Print(szID);
-
-    static const char* szPlans = "treasury_plans.bin";
-    static const char* szRequest = "-plan.bin";
-    static const char* szResponse = "-response.bin";
-    static const char* szData = "treasury_data.bin";
-
-    Treasury tres;
-    FLoad(tres, szPlans, false);
-
-
-    auto nCode = vm[cli::TR_OPCODE].as<uint32_t>();
-    switch (nCode)
-    {
-    default:
-        cout << "ID: " << szID << std::endl;
-        break;
-
-    case 1:
-        {
-            // generate plan
-            std::string sID = vm[cli::TR_WID].as<std::string>();
-            ResolveWID(wid, sID);
-
-            auto perc = vm[cli::TR_PERC].as<double>();
-            perc *= 0.01;
-
-<<<<<<< HEAD
-			Amount val = static_cast<Amount>(Rules::get().Emission.Value0 * perc); // rounded down
-=======
-            Amount val = static_cast<Amount>(Rules::get().EmissionValue0 * perc); // rounded down
->>>>>>> d8d528ac
-
-            Treasury::Parameters pars; // default
-            Treasury::Entry* pE = tres.CreatePlan(wid, val, pars);
-
-            FSave(pE->m_Request, sID + szRequest);
-            FSave(tres, szPlans);
-        }
-        break;
-
-    case 2:
-        {
-            // generate response
-            Treasury::Request treq;
-            FLoad(treq, std::string(szID) + szRequest);
-
-            Treasury::Response tresp;
-            uint64_t nIndex = 1;
-            tresp.Create(treq, kdf, nIndex);
-
-            FSave(tresp, std::string(szID) + szResponse);
-        }
-        break;
-
-    case 3:
-        {
-            // verify & import reponse
-            std::string sID = vm[cli::TR_WID].as<std::string>();
-            ResolveWID(wid, sID);
-
-            Treasury::EntryMap::iterator it = tres.m_Entries.find(wid);
-            if (tres.m_Entries.end() == it)
-                throw std::runtime_error("plan not found");
-
-            Treasury::Entry& e = it->second;
-            e.m_pResponse.reset(new Treasury::Response);
-            FLoad(*e.m_pResponse, sID + szResponse);
-
-            if (!e.m_pResponse->IsValid(e.m_Request))
-                throw std::runtime_error("invalid response");
-
-            FSave(tres, szPlans);
-        }
-        break;
-
-    case 4:
-        {
-            // Finally generate treasury
-            Treasury::Data data;
-            data.m_sCustomMsg = vm[cli::TR_COMMENT].as<std::string>();
-            tres.Build(data);
-
-            FSave(data, szData);
-
-            Serializer ser;
-            ser & data;
-
-            ByteBuffer bb;
-            ser.swap_buf(bb);
-
-            Hash::Value hv;
-            Hash::Processor() << Blob(bb) >> hv;
-
-            char szHash[Hash::Value::nTxtLen + 1];
-            hv.Print(szHash);
-
-            cout << "Treasury data hash: " << szHash << std::endl;
-
-        }
-        break;
-
-    case 5:
-        {
-            // recover and print
-            Treasury::Data data;
-            FLoad(data, szData);
-
-            std::vector<Treasury::Data::Coin> vCoins;
-            data.Recover(kdf, vCoins);
-
-            cout << "Recovered coins: " << vCoins.size() << std::endl;
-
-            for (size_t i = 0; i < vCoins.size(); i++)
-            {
-                const Treasury::Data::Coin& coin = vCoins[i];
-                cout << "\t" << coin.m_Kidv << ", Height=" << coin.m_Incubation << std::endl;
-
-            }
-        }
-        break;
-
-    }
-
-    return 0;
-}
-
-
-io::Reactor::Ptr reactor;
-
-static const unsigned LOG_ROTATION_PERIOD = 3*60*60*1000; // 3 hours
-
-int main_impl(int argc, char* argv[])
-{
-    beam::Crash::InstallHandler(NULL);
-
-    try
-    {
-        auto [options, visibleOptions] = createOptionsDescription(GENERAL_OPTIONS | WALLET_OPTIONS);
-
-        po::variables_map vm;
-        try
-        {
-            vm = getOptions(argc, argv, "beam-wallet.cfg", options, true);
-        }
-        catch (const po::error& e)
-        {
-            cout << e.what() << std::endl;
-            printHelp(visibleOptions);
-
-            return 0;
-        }
-
-        if (vm.count(cli::HELP))
-        {
-            printHelp(visibleOptions);
-
-            return 0;
-        }
-
-        if (vm.count(cli::VERSION))
-        {
-            cout << PROJECT_VERSION << endl;
-            return 0;
-        }
-
-        if (vm.count(cli::GIT_COMMIT_HASH))
-        {
-            cout << GIT_COMMIT_HASH << endl;
-            return 0;
-        }
-
-        int logLevel = getLogLevel(cli::LOG_LEVEL, vm, LOG_LEVEL_DEBUG);
-        int fileLogLevel = getLogLevel(cli::FILE_LOG_LEVEL, vm, LOG_LEVEL_DEBUG);
-
-        const auto path = boost::filesystem::system_complete("./logs");
-        auto logger = beam::Logger::create(logLevel, logLevel, fileLogLevel, "wallet_", path.string());
-
-        try
-        {
-            po::notify(vm);
-
-            Rules::get().UpdateChecksum();
-
-           {
-                reactor = io::Reactor::create();
-                io::Reactor::Scope scope(*reactor);
-
-                io::Reactor::GracefulIntHandler gih(*reactor);
-
-                io::Timer::Ptr logRotateTimer = io::Timer::create(*reactor);
-                logRotateTimer->start(
-                    LOG_ROTATION_PERIOD, true,
-                    []() {
-                        Logger::get()->rotate();
-                    }
-                );
-
-                {
-                    if (vm.count(cli::COMMAND))
-                    {
-                        auto command = vm[cli::COMMAND].as<string>();
-                        if (command != cli::INIT
-                            && command != cli::RESTORE
-                            && command != cli::SEND
-                            && command != cli::RECEIVE
-                            && command != cli::LISTEN
-                            && command != cli::TREASURY
-                            && command != cli::INFO
-                            && command != cli::EXPORT_MINER_KEY
-                            && command != cli::EXPORT_OWNER_KEY
-                            && command != cli::NEW_ADDRESS
-                            && command != cli::CANCEL_TX
-                            && command != cli::GENERATE_PHRASE)
-                        {
-                            LOG_ERROR() << "unknown command: \'" << command << "\'";
-                            return -1;
-                        }
-
-                        if (command == cli::GENERATE_PHRASE)
-                        {
-                            GeneratePhrase();
-                            return 0;
-                        }
-
-                        LOG_INFO() << "Rules signature: " << Rules::get().Checksum;
-
-                        assert(vm.count(cli::WALLET_STORAGE) > 0);
-                        auto walletPath = vm[cli::WALLET_STORAGE].as<string>();
-
-                        if (!WalletDB::isInitialized(walletPath) && (command != cli::INIT && command != cli::RESTORE))
-                        {
-                            LOG_ERROR() << "Please initialize your wallet first... \nExample: beam-wallet --command=init";
-                            return -1;
-                        }
-                        else if (WalletDB::isInitialized(walletPath) && (command == cli::INIT || command == cli::RESTORE))
-                        {
-                            LOG_ERROR() << "Your wallet is already initialized.";
-                            return -1;
-                        }
-
-                        LOG_INFO() << "starting a wallet...";
-
-                        SecString pass;
-                        if (!beam::read_wallet_pass(pass, vm))
-                        {
-                            LOG_ERROR() << "Please, provide password for the wallet.";
-                            return -1;
-                        }
-
-                        if (command == cli::INIT || command == cli::RESTORE)
-                        {
-                            NoLeak<uintBig> walletSeed;
-                            walletSeed.V = Zero;
-                            if (!ReadWalletSeed(walletSeed, vm, command == cli::INIT))
-                            {
-                                LOG_ERROR() << "Please, provide seed phrase for the wallet.";
-                                return -1;
-                            }
-                            auto walletDB = WalletDB::init(walletPath, pass, walletSeed);
-                            if (walletDB)
-                            {
-                                LOG_INFO() << "wallet successfully created...";
-
-                                // generate default address
-                                newAddress(walletDB, "default", pass);
-
-                                return 0;
-                            }
-                            else
-                            {
-                                LOG_ERROR() << "something went wrong, wallet not created...";
-                                return -1;
-                            }
-                        }
-
-                        auto walletDB = WalletDB::open(walletPath, pass);
-                        if (!walletDB)
-                        {
-                            LOG_ERROR() << "Wallet data unreadable, restore wallet.db from latest backup or delete it and reinitialize the wallet";
-                            return -1;
-                        }
-
-                        if (command == cli::EXPORT_MINER_KEY)
-                        {
-                            uint32_t subKey = vm[cli::KEY_SUBKEY].as<uint32_t>();
-                            if (subKey < 1)
-                            {
-                                cout << "Please, specify Subkey number --subkey=N (N > 0)" << endl;
-                                return -1;
-                            }
-                            Key::IKdf::Ptr pKey = walletDB->get_ChildKdf(subKey);
-                            const ECC::HKdf& kdf = static_cast<ECC::HKdf&>(*pKey);
-
-                            KeyString ks;
-                            ks.SetPassword(Blob(pass.data(), static_cast<uint32_t>(pass.size())));
-                            ks.m_sMeta = std::to_string(subKey);
-
-                            ks.Export(kdf);
-                            cout << "Secret Subkey " << subKey <<  ": " << ks.m_sRes << std::endl;
-
-                            return 0;
-                        }
-
-                        if (command == cli::EXPORT_OWNER_KEY)
-                        {
-                            Key::IKdf::Ptr pKey = walletDB->get_ChildKdf(0);
-                            const ECC::HKdf& kdf = static_cast<ECC::HKdf&>(*pKey);
-
-                            KeyString ks;
-                            ks.SetPassword(Blob(pass.data(), static_cast<uint32_t>(pass.size())));
-                            ks.m_sMeta = std::to_string(0);
-
-                            ECC::HKdfPub pkdf;
-                            pkdf.GenerateFrom(kdf);
-
-                            ks.Export(pkdf);
-                            cout << "Owner Viewer key: " << ks.m_sRes << std::endl;
-                            
-                            return 0;
-                        }
-
-                        if (command == cli::NEW_ADDRESS)
-                        {
-                            auto label = vm[cli::NEW_ADDRESS_LABEL].as<string>();
-                            newAddress(walletDB, label, pass);
-
-                            if (!vm.count(cli::LISTEN)) 
-                            {
-                                return 0;
-                            }
-                        }
-
-                        LOG_INFO() << "wallet sucessfully opened...";
-
-                        if (command == cli::TREASURY)
-                            return HandleTreasury(vm, *walletDB->get_MasterKdf());
-
-                        if (command == cli::INFO)
-                        {
-                            Block::SystemState::ID stateID = {};
-                            walletDB->getSystemStateID(stateID);
-                            auto totalInProgress = walletDB->getTotal(Coin::Incoming) +
-                                walletDB->getTotal(Coin::Outgoing) + walletDB->getTotal(Coin::Change);
-                            auto totalCoinbase = walletDB->getTotalByType(Coin::Available, Key::Type::Coinbase) +
-                                walletDB->getTotalByType(Coin::Maturing, Key::Type::Coinbase);
-                            auto totalFee = walletDB->getTotalByType(Coin::Available, Key::Type::Comission) +
-                                walletDB->getTotalByType(Coin::Maturing, Key::Type::Comission);
-                            auto totalUnspent = walletDB->getTotal(Coin::Available) + walletDB->getTotal(Coin::Maturing);
-
-                            cout << "____Wallet summary____\n\n"
-                                << "Current height............" << stateID.m_Height << '\n'
-                                << "Current state ID.........." << stateID.m_Hash << "\n\n"
-                                << "Available................." << PrintableAmount(walletDB->getAvailable()) << '\n'
-                                << "Maturing.................." << PrintableAmount(walletDB->getTotal(Coin::Maturing)) << '\n'
-                                << "In progress..............." << PrintableAmount(totalInProgress) << '\n'
-                                << "Unavailable..............." << PrintableAmount(walletDB->getTotal(Coin::Unavailable)) << '\n'
-                                << "Available coinbase ......." << PrintableAmount(walletDB->getAvailableByType(Key::Type::Coinbase)) << '\n'
-                                << "Total coinbase............" << PrintableAmount(totalCoinbase) << '\n'
-                                << "Avaliable fee............." << PrintableAmount(walletDB->getAvailableByType(Key::Type::Comission)) << '\n'
-                                << "Total fee................." << PrintableAmount(totalFee) << '\n'
-                                << "Total unspent............." << PrintableAmount(totalUnspent) << "\n\n";
-                            if (vm.count(cli::TX_HISTORY))
-                            {
-                                auto txHistory = walletDB->getTxHistory();
-                                if (txHistory.empty())
-                                {
-                                    cout << "No transactions\n";
-                                    return 0;
-                                }
-
-                                cout << "TRANSACTIONS\n\n"
-                                    << "| datetime            | amount, BEAM        | status    | ID\t|\n";
-                                for (auto& tx : txHistory)
-                                {
-                                    cout << "  " << format_timestamp("%Y.%m.%d %H:%M:%S", tx.m_createTime * 1000, false)
-                                        << setw(17) << PrintableAmount(tx.m_amount, true)
-                                        << "  " << getTxStatus(tx) << "  " << tx.m_txId << '\n';
-                                }
-                                return 0;
-                            }
-
-                            cout << setw(20) << "id" << " |"
-                                << setw(14) << "Beam" << " |"
-                                << setw(14) << "Groth" << " |"
-                                << setw(14) << "height" << " |"
-                                << setw(18) << "maturity" << " |"
-                                << setw(24) << "status" << " |"
-                                << setw(8) << "type" << endl;
-                            walletDB->visit([](const Coin& c)->bool
-                            {
-                                cout << setw(20) << c.m_ID.m_Idx
-                                    << setw(16) << c.m_ID.m_Value / Rules::Coin
-                                    << setw(16) << c.m_ID.m_Value % Rules::Coin
-                                    << setw(16) << static_cast<int64_t>(c.m_createHeight)
-                                    << setw(20) << (static_cast<int64_t>(c.m_maturity) < 0 ? "-" : std::to_string(static_cast<int64_t>(c.m_maturity)))
-                                    << "   " << c.m_status
-                                    << setw(8) << c.m_ID.m_Type << endl;
-                                return true;
-                            });
-                            return 0;
-                        }
-
-                        if (vm.count(cli::NODE_ADDR) == 0)
-                        {
-                            LOG_ERROR() << "node address should be specified";
-                            return -1;
-                        }
-
-                        string nodeURI = vm[cli::NODE_ADDR].as<string>();
-                        io::Address node_addr;
-                        if (!node_addr.resolve(nodeURI.c_str()))
-                        {
-                            LOG_ERROR() << "unable to resolve node address: " << nodeURI;
-                            return -1;
-                        }
-
-                        io::Address receiverAddr;
-                        Amount amount = 0;
-                        Amount fee = 0;
-                        WalletID receiverWalletID(Zero);
-                        bool isTxInitiator = command == cli::SEND || command == cli::RECEIVE;
-                        if (isTxInitiator)
-                        {
-                            if (vm.count(cli::RECEIVER_ADDR) == 0)
-                            {
-                                LOG_ERROR() << "receiver's address is missing";
-                                return -1;
-                            }
-                            if (vm.count(cli::AMOUNT) == 0)
-                            {
-                                LOG_ERROR() << "amount is missing";
-                                return -1;
-                            }
-
-                            receiverWalletID.FromHex(vm[cli::RECEIVER_ADDR].as<string>());
-
-                            auto signedAmount = vm[cli::AMOUNT].as<double>();
-                            if (signedAmount < 0)
-                            {
-                                LOG_ERROR() << "Unable to send negative amount of coins";
-                                return -1;
-                            }
-
-                            signedAmount *= Rules::Coin; // convert beams to coins
-
-                            amount = static_cast<ECC::Amount>(signedAmount);
-                            if (amount == 0)
-                            {
-                                LOG_ERROR() << "Unable to send zero coins";
-                                return -1;
-                            }
-
-                            auto signedFee = vm[cli::FEE].as<double>();
-                            if (signedFee < 0)
-                            {
-                                LOG_ERROR() << "Unable to take negative fee";
-                                return -1;
-                            }
-
-                            signedFee *= Rules::Coin; // convert beams to coins
-
-                            fee = static_cast<ECC::Amount>(signedFee);
-                        }
-
-                        bool is_server = (command == cli::LISTEN || vm.count(cli::LISTEN));
-
-                        Wallet wallet{ walletDB, is_server ? Wallet::TxCompletedAction() : [](auto) { io::Reactor::get_Current().stop(); } };
-
-                        proto::FlyClient::NetworkStd nnet(wallet);
-                        nnet.m_Cfg.m_vNodes.push_back(node_addr);
-                        nnet.Connect();
-
-                        WalletNetworkViaBbs wnet(wallet, nnet, walletDB);
-                        
-                        wallet.set_Network(nnet, wnet);
-
-                        if (isTxInitiator)
-                        {
-                            // TODO: make db request by 'default' label
-                            auto addresses = walletDB->getAddresses(true);
-                            if (addresses.empty()) {
-                                newAddress(walletDB, "default", pass);
-                                addresses = walletDB->getAddresses(true);
-                                assert(!addresses.empty());
-                            }
-                            wallet.transfer_money(addresses[0].m_walletID, receiverWalletID, move(amount), move(fee), command == cli::SEND);
-                        }
-
-                        if (command == cli::CANCEL_TX) 
-                        {
-                            auto txIdVec = from_hex(vm[cli::TX_ID].as<string>());
-                            TxID txId;
-                            std::copy_n(txIdVec.begin(), 16, txId.begin());
-                            wallet.cancel_tx(txId);
-                        }
-
-                        io::Reactor::get_Current().run();
-
-                    }
-                    else
-                    {
-                        LOG_ERROR() << "command parameter not specified.";
-                        printHelp(visibleOptions);
-                    }
-                }
-            }
-        }
-        catch (const po::error& e)
-        {
-            LOG_ERROR() << e.what();
-            printHelp(visibleOptions);
-        }
-        catch (const std::runtime_error& e)
-        {
-            LOG_ERROR() << e.what();
-        }
-    }
-    catch (const std::exception& e)
-    {
-        std::cout << e.what() << std::endl;
-    }
-
-    return 0;
-}
-
-int main(int argc, char* argv[]) {
-#ifdef _WIN32
-    return main_impl(argc, argv);
-#else
-    block_sigpipe();
-    auto f = std::async(
-        std::launch::async,
-        [argc, argv]() -> int {
-            // TODO: this hungs app on OSX
-            //lock_signals_in_this_thread();
-            int ret = main_impl(argc, argv);
-            kill(0, SIGINT);
-            return ret;
-        }
-    );
-
-    wait_for_termination(0);
-
-    if (reactor) reactor->stop();
-
-    return f.get();
-#endif
-}
+// Copyright 2018 The Beam Team
+//
+// Licensed under the Apache License, Version 2.0 (the "License");
+// you may not use this file except in compliance with the License.
+// You may obtain a copy of the License at
+//
+//    http://www.apache.org/licenses/LICENSE-2.0
+//
+// Unless required by applicable law or agreed to in writing, software
+// distributed under the License is distributed on an "AS IS" BASIS,
+// WITHOUT WARRANTIES OR CONDITIONS OF ANY KIND, either express or implied.
+// See the License for the specific language governing permissions and
+// limitations under the License.
+
+#include "wallet/wallet_network.h"
+#include "core/common.h"
+
+#include "wallet/wallet.h"
+#include "wallet/wallet_db.h"
+#include "wallet/wallet_network.h"
+#include "wallet/secstring.h"
+#include "core/ecc_native.h"
+#include "core/serialization_adapters.h"
+#include "core/treasury.h"
+#include "unittests/util.h"
+#include "mnemonic/mnemonic.h"
+#include "utility/string_helpers.h"
+
+#ifndef LOG_VERBOSE_ENABLED
+    #define LOG_VERBOSE_ENABLED 0
+#endif
+
+#include "utility/logger.h"
+#include "utility/options.h"
+#include "utility/helpers.h"
+#include <iomanip>
+
+#include <boost/program_options.hpp>
+#include <boost/filesystem.hpp>
+#include <iterator>
+#include <future>
+#include "version.h"
+
+using namespace std;
+using namespace beam;
+using namespace ECC;
+
+namespace beam
+{
+    std::ostream& operator<<(std::ostream& os, Coin::Status s)
+    {
+        stringstream ss;
+        ss << "[";
+        switch (s)
+        {
+        case Coin::Available: ss << "Available"; break;
+        case Coin::Unavailable: ss << "Unavailable"; break;
+        case Coin::Spent: ss << "Spent"; break;
+        case Coin::Maturing: ss << "Maturing"; break;
+        case Coin::Outgoing: ss << "In progress(outgoing)"; break;
+        case Coin::Incoming: ss << "In progress(incoming)"; break;
+        case Coin::Change: ss << "In progress(change)"; break;
+        default:
+            assert(false && "Unknown coin status");
+        }
+        ss << "]";
+        string str = ss.str();
+        os << str;
+        assert(str.length() <= 24);
+        size_t c = 24 - str.length();
+        for (size_t i = 0; i < c; ++i) os << ' ';
+        return os;
+    }
+
+    const char* getTxStatus(const TxDescription& tx)
+    {
+        static const char* Pending = "Pending";
+        static const char* Sending = "Sending";
+        static const char* Receiving = "Receiving";
+        static const char* Cancelled = "Cancelled";
+        static const char* Sent = "Sent";
+        static const char* Received = "Received";
+        static const char* Failed = "Failed";
+
+        switch (tx.m_status)
+        {
+        case TxStatus::Pending: return Pending;
+        case TxStatus::InProgress: return tx.m_sender ? Sending : Receiving;
+        case TxStatus::Cancelled: return Cancelled;
+        case TxStatus::Completed: return tx.m_sender ? Sent : Received;
+        case TxStatus::Failed: return Failed;
+        default:
+            assert(false && "Unknown key type");
+        }
+
+        return "";
+    }
+}
+namespace
+{
+    void printHelp(const po::options_description& options)
+    {
+        cout << options << std::endl;
+    }
+
+    void newAddress(
+        const IWalletDB::Ptr& walletDB,
+        const std::string& label,
+        const SecString& pass)
+    {
+        WalletAddress address = wallet::createAddress(walletDB);
+
+        address.m_label = label;
+        walletDB->saveAddress(address);
+
+        LOG_INFO() << "New address generated:\n\n" << std::to_string(address.m_walletID) << "\n";
+        if (!label.empty()) {
+            LOG_INFO() << "label = " << label;
+        }
+    }
+
+    WordList GeneratePhrase()
+    {
+        auto phrase = createMnemonic(getEntropy(), language::en);
+        assert(phrase.size() == 12);
+        cout << "======\nGenerated seed phrase: \n\n\t";
+        for (const auto& word : phrase)
+        {
+            cout << word << ';';
+        }
+        cout << "\n\n\tIMPORTANT\n\n\tYour seed phrase is the access key to all the cryptocurrencies in your wallet.\n\tPrint or write down the phrase to keep it in a safe or in a locked vault.\n\tWithout the phrase you will not be able to recover your money.\n======" << endl;
+        return phrase;
+    }
+
+    bool ReadWalletSeed(NoLeak<uintBig>& walletSeed, const po::variables_map& vm, bool generateNew)
+    {
+        SecString seed;
+        WordList phrase;
+        if (generateNew)
+        {
+            LOG_INFO() << "Generating seed phrase...";
+            phrase = GeneratePhrase();
+        }
+        else if (vm.count(cli::SEED_PHRASE))
+        {
+            auto tempPhrase = vm[cli::SEED_PHRASE].as<string>();
+            phrase = string_helpers::split(tempPhrase, ';');
+            assert(phrase.size() == 12);
+            if (phrase.size() != 12)
+            {
+                LOG_ERROR() << "Invalid seed phrases provided: " << tempPhrase;
+                return false;
+            }
+        }
+        else
+        {
+            LOG_ERROR() << "Seed phrase has not been provided.";
+            return false;
+        }
+
+        auto buf = decodeMnemonic(phrase);
+        seed.assign(buf.data(), buf.size());
+
+        walletSeed.V = seed.hash().V;
+        return true;
+    }
+}
+
+void ResolveWID(PeerID& res, const std::string& s)
+{
+    bool bValid = true;
+    ByteBuffer bb = from_hex(s, &bValid);
+
+    if ((bb.size() != res.nBytes) || !bValid)
+        throw std::runtime_error("invalid WID");
+
+    memcpy(res.m_pData, &bb.front(), res.nBytes);
+}
+
+template <typename T>
+bool FLoad(T& x, const std::string& sPath, bool bStrict = true)
+{
+    std::FStream f;
+    if (!f.Open(sPath.c_str(), true, bStrict))
+        return false;
+
+    yas::binary_iarchive<std::FStream, SERIALIZE_OPTIONS> arc(f);
+    arc & x;
+    return true;
+}
+
+template <typename T>
+void FSave(const T& x, const std::string& sPath)
+{
+    std::FStream f;
+    f.Open(sPath.c_str(), false, true);
+
+    yas::binary_oarchive<std::FStream, SERIALIZE_OPTIONS> arc(f);
+    arc & x;
+}
+
+int HandleTreasury(const po::variables_map& vm, Key::IKdf& kdf)
+{
+    PeerID wid;
+    Scalar::Native sk;
+    Treasury::get_ID(kdf, wid, sk);
+
+    char szID[PeerID::nTxtLen + 1];
+    wid.Print(szID);
+
+    static const char* szPlans = "treasury_plans.bin";
+    static const char* szRequest = "-plan.bin";
+    static const char* szResponse = "-response.bin";
+    static const char* szData = "treasury_data.bin";
+
+    Treasury tres;
+    FLoad(tres, szPlans, false);
+
+
+    auto nCode = vm[cli::TR_OPCODE].as<uint32_t>();
+    switch (nCode)
+    {
+    default:
+        cout << "ID: " << szID << std::endl;
+        break;
+
+    case 1:
+        {
+            // generate plan
+            std::string sID = vm[cli::TR_WID].as<std::string>();
+            ResolveWID(wid, sID);
+
+            auto perc = vm[cli::TR_PERC].as<double>();
+            perc *= 0.01;
+
+			Amount val = static_cast<Amount>(Rules::get().Emission.Value0 * perc); // rounded down
+
+            Treasury::Parameters pars; // default
+            Treasury::Entry* pE = tres.CreatePlan(wid, val, pars);
+
+            FSave(pE->m_Request, sID + szRequest);
+            FSave(tres, szPlans);
+        }
+        break;
+
+    case 2:
+        {
+            // generate response
+            Treasury::Request treq;
+            FLoad(treq, std::string(szID) + szRequest);
+
+            Treasury::Response tresp;
+            uint64_t nIndex = 1;
+            tresp.Create(treq, kdf, nIndex);
+
+            FSave(tresp, std::string(szID) + szResponse);
+        }
+        break;
+
+    case 3:
+        {
+            // verify & import reponse
+            std::string sID = vm[cli::TR_WID].as<std::string>();
+            ResolveWID(wid, sID);
+
+            Treasury::EntryMap::iterator it = tres.m_Entries.find(wid);
+            if (tres.m_Entries.end() == it)
+                throw std::runtime_error("plan not found");
+
+            Treasury::Entry& e = it->second;
+            e.m_pResponse.reset(new Treasury::Response);
+            FLoad(*e.m_pResponse, sID + szResponse);
+
+            if (!e.m_pResponse->IsValid(e.m_Request))
+                throw std::runtime_error("invalid response");
+
+            FSave(tres, szPlans);
+        }
+        break;
+
+    case 4:
+        {
+            // Finally generate treasury
+            Treasury::Data data;
+            data.m_sCustomMsg = vm[cli::TR_COMMENT].as<std::string>();
+            tres.Build(data);
+
+            FSave(data, szData);
+
+            Serializer ser;
+            ser & data;
+
+            ByteBuffer bb;
+            ser.swap_buf(bb);
+
+            Hash::Value hv;
+            Hash::Processor() << Blob(bb) >> hv;
+
+            char szHash[Hash::Value::nTxtLen + 1];
+            hv.Print(szHash);
+
+            cout << "Treasury data hash: " << szHash << std::endl;
+
+        }
+        break;
+
+    case 5:
+        {
+            // recover and print
+            Treasury::Data data;
+            FLoad(data, szData);
+
+            std::vector<Treasury::Data::Coin> vCoins;
+            data.Recover(kdf, vCoins);
+
+            cout << "Recovered coins: " << vCoins.size() << std::endl;
+
+            for (size_t i = 0; i < vCoins.size(); i++)
+            {
+                const Treasury::Data::Coin& coin = vCoins[i];
+                cout << "\t" << coin.m_Kidv << ", Height=" << coin.m_Incubation << std::endl;
+
+            }
+        }
+        break;
+
+    }
+
+    return 0;
+}
+
+
+io::Reactor::Ptr reactor;
+
+static const unsigned LOG_ROTATION_PERIOD = 3*60*60*1000; // 3 hours
+
+int main_impl(int argc, char* argv[])
+{
+    beam::Crash::InstallHandler(NULL);
+
+    try
+    {
+        auto [options, visibleOptions] = createOptionsDescription(GENERAL_OPTIONS | WALLET_OPTIONS);
+
+        po::variables_map vm;
+        try
+        {
+            vm = getOptions(argc, argv, "beam-wallet.cfg", options, true);
+        }
+        catch (const po::error& e)
+        {
+            cout << e.what() << std::endl;
+            printHelp(visibleOptions);
+
+            return 0;
+        }
+
+        if (vm.count(cli::HELP))
+        {
+            printHelp(visibleOptions);
+
+            return 0;
+        }
+
+        if (vm.count(cli::VERSION))
+        {
+            cout << PROJECT_VERSION << endl;
+            return 0;
+        }
+
+        if (vm.count(cli::GIT_COMMIT_HASH))
+        {
+            cout << GIT_COMMIT_HASH << endl;
+            return 0;
+        }
+
+        int logLevel = getLogLevel(cli::LOG_LEVEL, vm, LOG_LEVEL_DEBUG);
+        int fileLogLevel = getLogLevel(cli::FILE_LOG_LEVEL, vm, LOG_LEVEL_DEBUG);
+
+        const auto path = boost::filesystem::system_complete("./logs");
+        auto logger = beam::Logger::create(logLevel, logLevel, fileLogLevel, "wallet_", path.string());
+
+        try
+        {
+            po::notify(vm);
+
+            Rules::get().UpdateChecksum();
+
+           {
+                reactor = io::Reactor::create();
+                io::Reactor::Scope scope(*reactor);
+
+                io::Reactor::GracefulIntHandler gih(*reactor);
+
+                io::Timer::Ptr logRotateTimer = io::Timer::create(*reactor);
+                logRotateTimer->start(
+                    LOG_ROTATION_PERIOD, true,
+                    []() {
+                        Logger::get()->rotate();
+                    }
+                );
+
+                {
+                    if (vm.count(cli::COMMAND))
+                    {
+                        auto command = vm[cli::COMMAND].as<string>();
+                        if (command != cli::INIT
+                            && command != cli::RESTORE
+                            && command != cli::SEND
+                            && command != cli::RECEIVE
+                            && command != cli::LISTEN
+                            && command != cli::TREASURY
+                            && command != cli::INFO
+                            && command != cli::EXPORT_MINER_KEY
+                            && command != cli::EXPORT_OWNER_KEY
+                            && command != cli::NEW_ADDRESS
+                            && command != cli::CANCEL_TX
+                            && command != cli::GENERATE_PHRASE)
+                        {
+                            LOG_ERROR() << "unknown command: \'" << command << "\'";
+                            return -1;
+                        }
+
+                        if (command == cli::GENERATE_PHRASE)
+                        {
+                            GeneratePhrase();
+                            return 0;
+                        }
+
+                        LOG_INFO() << "Rules signature: " << Rules::get().Checksum;
+
+                        assert(vm.count(cli::WALLET_STORAGE) > 0);
+                        auto walletPath = vm[cli::WALLET_STORAGE].as<string>();
+
+                        if (!WalletDB::isInitialized(walletPath) && (command != cli::INIT && command != cli::RESTORE))
+                        {
+                            LOG_ERROR() << "Please initialize your wallet first... \nExample: beam-wallet --command=init";
+                            return -1;
+                        }
+                        else if (WalletDB::isInitialized(walletPath) && (command == cli::INIT || command == cli::RESTORE))
+                        {
+                            LOG_ERROR() << "Your wallet is already initialized.";
+                            return -1;
+                        }
+
+                        LOG_INFO() << "starting a wallet...";
+
+                        SecString pass;
+                        if (!beam::read_wallet_pass(pass, vm))
+                        {
+                            LOG_ERROR() << "Please, provide password for the wallet.";
+                            return -1;
+                        }
+
+                        if (command == cli::INIT || command == cli::RESTORE)
+                        {
+                            NoLeak<uintBig> walletSeed;
+                            walletSeed.V = Zero;
+                            if (!ReadWalletSeed(walletSeed, vm, command == cli::INIT))
+                            {
+                                LOG_ERROR() << "Please, provide seed phrase for the wallet.";
+                                return -1;
+                            }
+                            auto walletDB = WalletDB::init(walletPath, pass, walletSeed);
+                            if (walletDB)
+                            {
+                                LOG_INFO() << "wallet successfully created...";
+
+                                // generate default address
+                                newAddress(walletDB, "default", pass);
+
+                                return 0;
+                            }
+                            else
+                            {
+                                LOG_ERROR() << "something went wrong, wallet not created...";
+                                return -1;
+                            }
+                        }
+
+                        auto walletDB = WalletDB::open(walletPath, pass);
+                        if (!walletDB)
+                        {
+                            LOG_ERROR() << "Wallet data unreadable, restore wallet.db from latest backup or delete it and reinitialize the wallet";
+                            return -1;
+                        }
+
+                        if (command == cli::EXPORT_MINER_KEY)
+                        {
+                            uint32_t subKey = vm[cli::KEY_SUBKEY].as<uint32_t>();
+                            if (subKey < 1)
+                            {
+                                cout << "Please, specify Subkey number --subkey=N (N > 0)" << endl;
+                                return -1;
+                            }
+                            Key::IKdf::Ptr pKey = walletDB->get_ChildKdf(subKey);
+                            const ECC::HKdf& kdf = static_cast<ECC::HKdf&>(*pKey);
+
+                            KeyString ks;
+                            ks.SetPassword(Blob(pass.data(), static_cast<uint32_t>(pass.size())));
+                            ks.m_sMeta = std::to_string(subKey);
+
+                            ks.Export(kdf);
+                            cout << "Secret Subkey " << subKey <<  ": " << ks.m_sRes << std::endl;
+
+                            return 0;
+                        }
+
+                        if (command == cli::EXPORT_OWNER_KEY)
+                        {
+                            Key::IKdf::Ptr pKey = walletDB->get_ChildKdf(0);
+                            const ECC::HKdf& kdf = static_cast<ECC::HKdf&>(*pKey);
+
+                            KeyString ks;
+                            ks.SetPassword(Blob(pass.data(), static_cast<uint32_t>(pass.size())));
+                            ks.m_sMeta = std::to_string(0);
+
+                            ECC::HKdfPub pkdf;
+                            pkdf.GenerateFrom(kdf);
+
+                            ks.Export(pkdf);
+                            cout << "Owner Viewer key: " << ks.m_sRes << std::endl;
+                            
+                            return 0;
+                        }
+
+                        if (command == cli::NEW_ADDRESS)
+                        {
+                            auto label = vm[cli::NEW_ADDRESS_LABEL].as<string>();
+                            newAddress(walletDB, label, pass);
+
+                            if (!vm.count(cli::LISTEN)) 
+                            {
+                                return 0;
+                            }
+                        }
+
+                        LOG_INFO() << "wallet sucessfully opened...";
+
+                        if (command == cli::TREASURY)
+                            return HandleTreasury(vm, *walletDB->get_MasterKdf());
+
+                        if (command == cli::INFO)
+                        {
+                            Block::SystemState::ID stateID = {};
+                            walletDB->getSystemStateID(stateID);
+                            auto totalInProgress = walletDB->getTotal(Coin::Incoming) +
+                                walletDB->getTotal(Coin::Outgoing) + walletDB->getTotal(Coin::Change);
+                            auto totalCoinbase = walletDB->getTotalByType(Coin::Available, Key::Type::Coinbase) +
+                                walletDB->getTotalByType(Coin::Maturing, Key::Type::Coinbase);
+                            auto totalFee = walletDB->getTotalByType(Coin::Available, Key::Type::Comission) +
+                                walletDB->getTotalByType(Coin::Maturing, Key::Type::Comission);
+                            auto totalUnspent = walletDB->getTotal(Coin::Available) + walletDB->getTotal(Coin::Maturing);
+
+                            cout << "____Wallet summary____\n\n"
+                                << "Current height............" << stateID.m_Height << '\n'
+                                << "Current state ID.........." << stateID.m_Hash << "\n\n"
+                                << "Available................." << PrintableAmount(walletDB->getAvailable()) << '\n'
+                                << "Maturing.................." << PrintableAmount(walletDB->getTotal(Coin::Maturing)) << '\n'
+                                << "In progress..............." << PrintableAmount(totalInProgress) << '\n'
+                                << "Unavailable..............." << PrintableAmount(walletDB->getTotal(Coin::Unavailable)) << '\n'
+                                << "Available coinbase ......." << PrintableAmount(walletDB->getAvailableByType(Key::Type::Coinbase)) << '\n'
+                                << "Total coinbase............" << PrintableAmount(totalCoinbase) << '\n'
+                                << "Avaliable fee............." << PrintableAmount(walletDB->getAvailableByType(Key::Type::Comission)) << '\n'
+                                << "Total fee................." << PrintableAmount(totalFee) << '\n'
+                                << "Total unspent............." << PrintableAmount(totalUnspent) << "\n\n";
+                            if (vm.count(cli::TX_HISTORY))
+                            {
+                                auto txHistory = walletDB->getTxHistory();
+                                if (txHistory.empty())
+                                {
+                                    cout << "No transactions\n";
+                                    return 0;
+                                }
+
+                                cout << "TRANSACTIONS\n\n"
+                                    << "| datetime            | amount, BEAM        | status    | ID\t|\n";
+                                for (auto& tx : txHistory)
+                                {
+                                    cout << "  " << format_timestamp("%Y.%m.%d %H:%M:%S", tx.m_createTime * 1000, false)
+                                        << setw(17) << PrintableAmount(tx.m_amount, true)
+                                        << "  " << getTxStatus(tx) << "  " << tx.m_txId << '\n';
+                                }
+                                return 0;
+                            }
+
+                            cout << setw(20) << "id" << " |"
+                                << setw(14) << "Beam" << " |"
+                                << setw(14) << "Groth" << " |"
+                                << setw(14) << "height" << " |"
+                                << setw(18) << "maturity" << " |"
+                                << setw(24) << "status" << " |"
+                                << setw(8) << "type" << endl;
+                            walletDB->visit([](const Coin& c)->bool
+                            {
+                                cout << setw(20) << c.m_ID.m_Idx
+                                    << setw(16) << c.m_ID.m_Value / Rules::Coin
+                                    << setw(16) << c.m_ID.m_Value % Rules::Coin
+                                    << setw(16) << static_cast<int64_t>(c.m_createHeight)
+                                    << setw(20) << (static_cast<int64_t>(c.m_maturity) < 0 ? "-" : std::to_string(static_cast<int64_t>(c.m_maturity)))
+                                    << "   " << c.m_status
+                                    << setw(8) << c.m_ID.m_Type << endl;
+                                return true;
+                            });
+                            return 0;
+                        }
+
+                        if (vm.count(cli::NODE_ADDR) == 0)
+                        {
+                            LOG_ERROR() << "node address should be specified";
+                            return -1;
+                        }
+
+                        string nodeURI = vm[cli::NODE_ADDR].as<string>();
+                        io::Address node_addr;
+                        if (!node_addr.resolve(nodeURI.c_str()))
+                        {
+                            LOG_ERROR() << "unable to resolve node address: " << nodeURI;
+                            return -1;
+                        }
+
+                        io::Address receiverAddr;
+                        Amount amount = 0;
+                        Amount fee = 0;
+                        WalletID receiverWalletID(Zero);
+                        bool isTxInitiator = command == cli::SEND || command == cli::RECEIVE;
+                        if (isTxInitiator)
+                        {
+                            if (vm.count(cli::RECEIVER_ADDR) == 0)
+                            {
+                                LOG_ERROR() << "receiver's address is missing";
+                                return -1;
+                            }
+                            if (vm.count(cli::AMOUNT) == 0)
+                            {
+                                LOG_ERROR() << "amount is missing";
+                                return -1;
+                            }
+
+                            receiverWalletID.FromHex(vm[cli::RECEIVER_ADDR].as<string>());
+
+                            auto signedAmount = vm[cli::AMOUNT].as<double>();
+                            if (signedAmount < 0)
+                            {
+                                LOG_ERROR() << "Unable to send negative amount of coins";
+                                return -1;
+                            }
+
+                            signedAmount *= Rules::Coin; // convert beams to coins
+
+                            amount = static_cast<ECC::Amount>(signedAmount);
+                            if (amount == 0)
+                            {
+                                LOG_ERROR() << "Unable to send zero coins";
+                                return -1;
+                            }
+
+                            auto signedFee = vm[cli::FEE].as<double>();
+                            if (signedFee < 0)
+                            {
+                                LOG_ERROR() << "Unable to take negative fee";
+                                return -1;
+                            }
+
+                            signedFee *= Rules::Coin; // convert beams to coins
+
+                            fee = static_cast<ECC::Amount>(signedFee);
+                        }
+
+                        bool is_server = (command == cli::LISTEN || vm.count(cli::LISTEN));
+
+                        Wallet wallet{ walletDB, is_server ? Wallet::TxCompletedAction() : [](auto) { io::Reactor::get_Current().stop(); } };
+
+                        proto::FlyClient::NetworkStd nnet(wallet);
+                        nnet.m_Cfg.m_vNodes.push_back(node_addr);
+                        nnet.Connect();
+
+                        WalletNetworkViaBbs wnet(wallet, nnet, walletDB);
+                        
+                        wallet.set_Network(nnet, wnet);
+
+                        if (isTxInitiator)
+                        {
+                            // TODO: make db request by 'default' label
+                            auto addresses = walletDB->getAddresses(true);
+                            if (addresses.empty()) {
+                                newAddress(walletDB, "default", pass);
+                                addresses = walletDB->getAddresses(true);
+                                assert(!addresses.empty());
+                            }
+                            wallet.transfer_money(addresses[0].m_walletID, receiverWalletID, move(amount), move(fee), command == cli::SEND);
+                        }
+
+                        if (command == cli::CANCEL_TX) 
+                        {
+                            auto txIdVec = from_hex(vm[cli::TX_ID].as<string>());
+                            TxID txId;
+                            std::copy_n(txIdVec.begin(), 16, txId.begin());
+                            wallet.cancel_tx(txId);
+                        }
+
+                        io::Reactor::get_Current().run();
+
+                    }
+                    else
+                    {
+                        LOG_ERROR() << "command parameter not specified.";
+                        printHelp(visibleOptions);
+                    }
+                }
+            }
+        }
+        catch (const po::error& e)
+        {
+            LOG_ERROR() << e.what();
+            printHelp(visibleOptions);
+        }
+        catch (const std::runtime_error& e)
+        {
+            LOG_ERROR() << e.what();
+        }
+    }
+    catch (const std::exception& e)
+    {
+        std::cout << e.what() << std::endl;
+    }
+
+    return 0;
+}
+
+int main(int argc, char* argv[]) {
+#ifdef _WIN32
+    return main_impl(argc, argv);
+#else
+    block_sigpipe();
+    auto f = std::async(
+        std::launch::async,
+        [argc, argv]() -> int {
+            // TODO: this hungs app on OSX
+            //lock_signals_in_this_thread();
+            int ret = main_impl(argc, argv);
+            kill(0, SIGINT);
+            return ret;
+        }
+    );
+
+    wait_for_termination(0);
+
+    if (reactor) reactor->stop();
+
+    return f.get();
+#endif
+}
+