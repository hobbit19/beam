--- conflicted
+++ resolved
@@ -42,12 +42,7 @@
         void stop();
 
         void transfer_money(io::Address receiver, Amount&& amount);
-<<<<<<< HEAD
-		void sync_with_node(NodeSyncCallback&& callback);
 
-=======
-        
->>>>>>> aa5d740b
     private:
         // INetworkIO
         void send_tx_message(PeerId to, wallet::sender::InvitationData::Ptr&&) override;
