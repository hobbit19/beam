<<<<<<< HEAD
#include "wallet.h"
#include "core/serialization_adapters.h"
#include <boost/uuid/uuid.hpp>
#include <boost/uuid/uuid_generators.hpp>
#include "core/ecc_native.h"
#include <algorithm>

namespace
{
    void GenerateRandom(void* p, uint32_t n)
    {
        for (uint32_t i = 0; i < n; i++)
            ((uint8_t*) p)[i] = (uint8_t) rand();
    }

    void SetRandom(ECC::uintBig& x)
    {
        GenerateRandom(x.m_pData, sizeof(x.m_pData));
    }

    void SetRandom(ECC::Scalar::Native& x)
    {
        ECC::Scalar s;
        while (true)
        {
            SetRandom(s.m_Value);
            if (!x.Import(s))
                break;
        }
    }
}

namespace ECC
{
    Context g_Ctx;
    const Context& Context::get() { return g_Ctx; }
}

namespace beam
{
    Coin::Coin(const ECC::Scalar& key, ECC::Amount amount)
        : m_amount(amount)
    {
        m_key = ECC::Scalar::Native(key);
    }

    // temporary impl of WalletToNetwork interface
    struct WalletToNetworkDummyImpl : public Wallet::ToNode
    {
        virtual void sendTransaction(const Transaction& tx)
        {
            // serealize tx and post and to the Node TX pool
            Serializer ser;
            ser & tx;

            auto buffer = ser.buffer();

            // and send buffer to other side
        }
    };

    //Wallet::Wallet(ToWallet::Shared receiver, IKeyChain::Ptr keyChain)
    //    : m_receiver(receiver)
    //    , m_keyChain(keyChain)
    //{

    //}

    //Wallet::Wallet()
    //    : m_net(std::make_unique<WalletToNetworkDummyImpl>())
    //{

    //}

    Wallet::Wallet(IKeyChain::Ptr keyChain, NetworkIO& network)
        : m_network{ network }
        , m_keyChain{ keyChain }
    {
        //m_network.addListener(this);
    }

    void Wallet::sendDummyTransaction()
    {
        // create dummy transaction here
        Transaction tx;
        m_net->sendTransaction(tx);
    }

    Wallet::Result Wallet::sendInvitation(SendInvitationData& data)
    {
        auto invitationData = m_receiver->handleInvitation(data);

        // 4. Compute Sender Schnorr signature
        auto confirmationData = std::make_shared<SendConfirmationData>();
        ECC::Signature::MultiSig msig;
        msig.m_Nonce = m_state.m_nonce;
        msig.m_NoncePub = data.m_publicSenderNonce + invitationData->m_publicReceiverNonce;
        ECC::Hash::Value message;
        m_state.m_kernel.get_Hash(message);
        m_state.m_kernel.m_Signature.CoSign(confirmationData->m_senderSignature, message, m_state.m_blindingExcess, msig);
        // 1. Calculate message m
       
        // 2. Compute Schnorr challenge e
        ECC::Point::Native k;
        k = data.m_publicSenderNonce + invitationData->m_publicReceiverNonce;
        ECC::Scalar::Native e = m_state.m_kernel.m_Signature.m_e;
        //ECC::Oracle() << k << data.m_message >> e;
        //ECC::Signature::MultiSig msig;
        //msig.m_Nonce = m_state.m_nonce;
        //msig.m_NoncePub = data.m_publicSenderNonce + invitationData->m_publicReceiverNonce;
        // 3. Verify recepients Schnorr signature
        
        ECC::Point::Native s, s2;
        ECC::Scalar::Native ne;
        ne = -e;
        s = invitationData->m_publicReceiverNonce;
        s += invitationData->m_publicReceiverBlindingExcess * ne;

        s2 = ECC::Context::get().G * invitationData->m_receiverSignature;
        ECC::Point p(s), p2(s2);

        if (p.cmp(p2) != 0)
        {
            return false;
        }

        
        // ECC::Scalar::Native signature;
        // signature = m_state.m_blindingExcess;
        // signature *= e;

        
        //confirmationData->m_senderSignature = m_state.m_nonce + signature;

        return sendConfirmation(*confirmationData);
    }

    Wallet::Result Wallet::sendConfirmation(const SendConfirmationData& data)
    {
        HandleConfirmationData::Ptr res = m_receiver->handleConfirmation(data);

        return true;
    }

    Wallet::SendInvitationData::Ptr Wallet::createInvitationData(const ECC::Amount& amount)
    {
        auto coins = m_keyChain->getCoins(amount); // need to lock 
        auto res = std::make_shared<SendInvitationData>();
        res->m_amount = amount;
        m_state.m_kernel.m_Fee = 0;
        m_state.m_kernel.m_HeightMin = 0;
        m_state.m_kernel.m_HeightMax = -1;
        m_state.m_kernel.get_Hash(res->m_message);
        
        // 1. Create transaction Uuid
        boost::uuids::uuid id;
        std::copy(id.begin(), id.end(), res->m_id.begin());
        // 2. Set lock_height for output (current chain height)
        // auto tip = m_node.getChainTip();
        // uint64_t lockHeight = tip.height;
        // 3. Select inputs using desired selection strategy
        {
            m_state.m_blindingExcess = ECC::Zero;
            for (const auto& coin: coins)
            {
                Input::Ptr input = std::make_unique<Input>();
                input->m_Height = 0;
                input->m_Coinbase = false;

                ECC::Scalar::Native key(coin.m_key);
                ECC::Point::Native pt = ECC::Commitment(key, coin.m_amount);

                input->m_Commitment = pt;

                res->m_inputs.push_back(std::move(input));
                
                m_state.m_blindingExcess += key;
            }
        }
        // 4. Create change_output
        // 5. Select blinding factor for change_output
        // m_transaction.m_vOutputs.push_back(createChangeOutput(coins));
        {
            Amount change = 0;
            for (const auto &coin : coins)
            {
                change += coin.m_amount;
            }

            change -= amount;

            Output::Ptr output = std::make_unique<Output>();
            output->m_Coinbase = false;

            ECC::Scalar::Native blindingFactor;
            SetRandom(blindingFactor);
            ECC::Point::Native pt = ECC::Commitment(blindingFactor, change);
            output->m_Commitment = pt;

            output->m_pPublic.reset(new ECC::RangeProof::Public);
            output->m_pPublic->m_Value = change;
            output->m_pPublic->Create(blindingFactor);
            // TODO: need to store new key and amount in keyChain

            blindingFactor = -blindingFactor;
            m_state.m_blindingExcess += blindingFactor;

            res->m_outputs.push_back(std::move(output));
        }
        // 6. calculate tx_weight
        // 7. calculate fee
        // 8. Calculate total blinding excess for all inputs and outputs xS
        // 9. Select random nonce kS
        ECC::Signature::MultiSig msig;
        SetRandom(m_state.m_nonce);
        //msig.GenerateNonce(res->m_message, m_state.m_blindingExcess);
        //m_state.m_nonce = msig.m_Nonce;
        msig.m_Nonce = m_state.m_nonce;
        // 10. Multiply xS and kS by generator G to create public curve points xSG and kSG
        res->m_publicSenderBlindingExcess = ECC::Context::get().G * m_state.m_blindingExcess;
        res->m_publicSenderNonce = ECC::Context::get().G * m_state.m_nonce;
        // an attempt to implement "stingy" transaction

        return res;
    }

    void Wallet::sendMoney(const PeerLocator& locator, const ECC::Amount& amount)
    {
        std::lock_guard<std::mutex> lock{ m_sendersMutex };
        boost::uuids::uuid id = boost::uuids::random_generator()();
        Uuid txId;
        std::copy(id.begin(), id.end(), txId.begin());
        auto [it, _] = m_senders.emplace(txId, wallet::Sender{ *this, txId });
        it->second.start();
    }

    Wallet::Result Wallet::sendMoneyTo(const Config& config, uint64_t amount)
    {
        auto data = createInvitationData(amount);

        return sendInvitation(*data);
    }

    Wallet::HandleInvitationData::Ptr Wallet::ToWallet::handleInvitation(SendInvitationData& data)
    {
        auto res = std::make_shared<HandleInvitationData>();
        TxKernel::Ptr kernel = std::make_unique<TxKernel>();
        kernel->m_Fee = 0;
        kernel->m_HeightMin = 0;
        kernel->m_HeightMax = -1;
        m_state.m_kernel = kernel.get();
        m_state.m_transaction.m_vKernels.push_back(std::move(kernel));
        m_state.m_message = data.m_message;
        
        // res->m_publicBlindingExcess = data.m_publicBlindingExcess;
        // res->m_publicNonce = data.m_publicNonce;

        // 1. Check fee
       
        m_state.m_transaction.m_vInputs = std::move(data.m_inputs);
        m_state.m_transaction.m_vOutputs = std::move(data.m_outputs);

        // 2. Create receiver_output
        // 3. Choose random blinding factor for receiver_output
        ECC::Amount amount = data.m_amount;
        Output::Ptr output = std::make_unique<Output>();
        output->m_Coinbase = false;

        ECC::Scalar::Native blindingFactor;
        SetRandom(blindingFactor);
        ECC::Point::Native pt;
        pt = ECC::Commitment(blindingFactor, amount);
        output->m_Commitment = pt;

        output->m_pPublic.reset(new ECC::RangeProof::Public);
        output->m_pPublic->m_Value = amount;
        output->m_pPublic->Create(blindingFactor);

        m_state.m_blindingExcess = blindingFactor;

        m_state.m_transaction.m_vOutputs.push_back(std::move(output));

        // 4. Calculate message M
        // 5. Choose random nonce
        ECC::Signature::MultiSig msig;
        SetRandom(m_state.m_nonce);
        //msig.GenerateNonce(m_state.m_message, m_state.m_blindingExcess);
        //m_state.m_nonce = msig.m_Nonce;
        msig.m_Nonce = m_state.m_nonce;
        // 6. Make public nonce and blinding factor
        m_state.m_publicReceiverBlindingExcess 
            = res->m_publicReceiverBlindingExcess 
            = ECC::Context::get().G * m_state.m_blindingExcess;

        res->m_publicReceiverNonce = ECC::Context::get().G * m_state.m_nonce;
        // 7. Compute Shnorr challenge e = H(M|K)
        //ECC::Point::Native k;
        //k = data.m_publicSenderNonce + res->m_publicReceiverNonce;

        msig.m_NoncePub = data.m_publicSenderNonce + res->m_publicReceiverNonce;

        // ECC::Scalar::Native e;

        //ECC::Oracle() << m_state.m_message << k >> m_state.m_schnorrChallenge;

        // 8. Compute recepient Shnorr signature
        //calcSignature(m_state.m_schnorrChallenge, m_state.m_nonce, m_state.m_blindingExcess, m_state.m_receiverSignature)
        m_state.m_kernel->m_Signature.CoSign(m_state.m_receiverSignature, m_state.m_message, m_state.m_blindingExcess, msig);
        
        res->m_receiverSignature = m_state.m_receiverSignature;

        m_state.m_publicSenderBlindingExcess = data.m_publicSenderBlindingExcess;
        m_state.m_publicSenderNonce = data.m_publicSenderNonce;

        return res;
    }

    Wallet::HandleConfirmationData::Ptr Wallet::ToWallet::handleConfirmation(const SendConfirmationData& data)
    {
        HandleConfirmationData::Ptr res = std::make_shared<HandleConfirmationData>();

        // 1. Verify sender's Schnor signature
        ECC::Scalar::Native ne = m_state.m_kernel->m_Signature.m_e;
        ne = -ne;
        ECC::Point::Native s, s2;

        s = m_state.m_publicSenderNonce;
        s += m_state.m_publicSenderBlindingExcess * ne;

        s2 = ECC::Context::get().G * data.m_senderSignature;
        ECC::Point p(s), p2(s2);

        if (p.cmp(p2) != 0)
        {      
            return HandleConfirmationData::Ptr();
        }

        // 2. Calculate final signature
        ECC::Scalar::Native finialSignature = data.m_senderSignature + m_state.m_receiverSignature;

        // 3. Calculate public key for excess
        ECC::Point::Native x = m_state.m_publicReceiverBlindingExcess;
        x = -x;
        x += m_state.m_publicSenderBlindingExcess;
        // 4. Verify excess value in final transaction
        // 5. Create transaction kernel
       // TxKernel::Ptr kernel = std::make_unique<TxKernel>();
        m_state.m_kernel->m_Excess = x;
        m_state.m_kernel->m_Signature.m_k = finialSignature;      

       // m_state.m_transaction.m_vKernels.push_back(std::move(kernel));
        // 6. Create final transaction and send it to mempool
        ECC::Amount fee = 0U;
        
        // TODO: uncomment assert
     //   assert(m_state.m_transaction.IsValid(fee, 0U));
        return res;
    }

    void Wallet::sendTxInitiation(const wallet::Sender::InvitationData& data)
    {
        m_network.sendTxInitiation(PeerLocator(), data);
    }

    void Wallet::sendTxConfirmation(const wallet::Sender::ConfirmationData& data)
    {
        m_network.sendTxConfirmation(PeerLocator(), data);
    }

    void Wallet::sendChangeOutputConfirmation()
    {
        m_network.sendChangeOutputConfirmation(PeerLocator());
    }

    void Wallet::sendTxConfirmation(const wallet::Receiver::ConfirmationData& data)
    {
        m_network.sendTxConfirmation(PeerLocator(), data);
    }

    void Wallet::registerTx(const Transaction& transaction)
    {
        m_network.registerTx(PeerLocator(), transaction);
    }

    void Wallet::handleTxInitiation(const wallet::Sender::InvitationData& data)
    {
        std::lock_guard<std::mutex> lock{ m_receiversMutex };
        auto it = m_receivers.find(data.m_txId);
        if (it == m_receivers.end())
        {
            auto [it, _] = m_receivers.emplace(data.m_txId, wallet::Receiver{*this, data.m_txId});
            it->second.start();
        }
        else
        {
            // TODO: log unexpected TxInitation
        }
    }
    
    void Wallet::handleTxConfirmation(const wallet::Sender::ConfirmationData& data)
    {
        std::lock_guard<std::mutex> lock{ m_receiversMutex };
        auto it = m_receivers.find(data.m_txId);
        if (it != m_receivers.end())
        {
            it->second.enqueueEvent(wallet::Receiver::TxConfirmationCompleted());
        }
        else
        {
            // TODO: log unexpected TxConfirmation
        }
    }

    //void Wallet::handleChangeOutputConfirmation(const PeerLocator& locator)
    //{

    //}
    
    void Wallet::handleTxConfirmation(const wallet::Receiver::ConfirmationData& data)
    {
        std::lock_guard<std::mutex> lock{ m_sendersMutex };
        auto it = m_senders.find(data.m_txId);
        if (it != m_senders.end())
        {
            it->second.enqueueEvent(wallet::Sender::TxInitCompleted());
        }
        else
        {
            // TODO: log unexpected TxConfirmation
        }
    }

    void Wallet::handleTxRegistration(const Transaction& tx)
    {
        std::lock_guard<std::mutex> lock{ m_receiversMutex };
        if (!m_receivers.empty())
        {
            m_receivers.begin()->second.enqueueEvent(wallet::Receiver::TxRegistrationCompleted());
        }
        //auto it = m_receivers.find(data.m_txId);
        //if (it != m_receivers.end())
        //{
        //    it->second.enqueueEvent(wallet::Receiver::TxConfirmationCompleted());
        //}
        //else
        //{
        //    // TODO: log unexpected TxConfirmation
        //}
    }

    void Wallet::pumpEvents()
    {
        {
            std::lock_guard<std::mutex> lock{ m_sendersMutex };
            for (auto& s : m_senders)
            {
                s.second.executeQueuedEvents();
            }
        }
        {
            std::lock_guard<std::mutex> lock{ m_receiversMutex };
            for (auto& r : m_receivers)
            {
                r.second.executeQueuedEvents();
            }
        }
    }
}
=======
#include "wallet.h"
#include "core/serialization_adapters.h"
#include <boost/uuid/uuid.hpp>
#include <boost/uuid/uuid_generators.hpp>
#include "core/ecc_native.h"
#include <algorithm>

namespace
{
    void GenerateRandom(void* p, uint32_t n)
    {
        for (uint32_t i = 0; i < n; i++)
            ((uint8_t*) p)[i] = (uint8_t) rand();
    }

    void SetRandom(ECC::uintBig& x)
    {
        GenerateRandom(x.m_pData, sizeof(x.m_pData));
    }

    void SetRandom(ECC::Scalar::Native& x)
    {
        ECC::Scalar s;
        while (true)
        {
            SetRandom(s.m_Value);
            if (!x.Import(s))
                break;
        }
    }
}

namespace ECC
{
    Context g_Ctx;
    const Context& Context::get() { return g_Ctx; }
}

namespace beam
{
    Coin::Coin(const ECC::Scalar& key, ECC::Amount amount)
        : m_amount(amount)
    {
        m_key = ECC::Scalar::Native(key);
    }

    // temporary impl of WalletToNetwork interface
    struct WalletToNetworkDummyImpl : public Wallet::ToNode
    {
        virtual void sendTransaction(const Transaction& tx)
        {
            // serealize tx and post and to the Node TX pool
            Serializer ser;
            ser & tx;

            auto buffer = ser.buffer();

            // and send buffer to other side
        }
    };

    //Wallet::Wallet(ToWallet::Shared receiver, IKeyChain::Ptr keyChain)
    //    : m_receiver(receiver)
    //    , m_keyChain(keyChain)
    //{

    //}

    //Wallet::Wallet()
    //    : m_net(std::make_unique<WalletToNetworkDummyImpl>())
    //{

    //}

    Wallet::Wallet(IKeyChain::Ptr keyChain, NetworkIO& network)
        : m_network{ network }
        , m_keyChain{ keyChain }
    {
        //m_network.addListener(this);
    }

    void Wallet::sendDummyTransaction()
    {
        // create dummy transaction here
        Transaction tx;
        m_net->sendTransaction(tx);
    }

    Wallet::Result Wallet::sendInvitation(SendInvitationData& data)
    {
        auto invitationData = m_receiver->handleInvitation(data);

        // 4. Compute Sender Schnorr signature
        auto confirmationData = std::make_shared<SendConfirmationData>();
        ECC::Signature::MultiSig msig;
        msig.m_Nonce = m_state.m_nonce;
        msig.m_NoncePub = data.m_publicSenderNonce + invitationData->m_publicReceiverNonce;
        ECC::Hash::Value message;
        m_state.m_kernel.get_Hash(message);
        m_state.m_kernel.m_Signature.CoSign(confirmationData->m_senderSignature, message, m_state.m_blindingExcess, msig);
        // 1. Calculate message m
       
        // 2. Compute Schnorr challenge e
        ECC::Point::Native k;
        k = data.m_publicSenderNonce + invitationData->m_publicReceiverNonce;
        ECC::Scalar::Native e = m_state.m_kernel.m_Signature.m_e;
        //ECC::Oracle() << k << data.m_message >> e;
        //ECC::Signature::MultiSig msig;
        //msig.m_Nonce = m_state.m_nonce;
        //msig.m_NoncePub = data.m_publicSenderNonce + invitationData->m_publicReceiverNonce;
        // 3. Verify recepients Schnorr signature
        
        ECC::Point::Native s, s2;
        ECC::Scalar::Native ne;
        ne = -e;
        s = invitationData->m_publicReceiverNonce;
        s += invitationData->m_publicReceiverBlindingExcess * ne;

        s2 = ECC::Context::get().G * invitationData->m_receiverSignature;
        ECC::Point p(s), p2(s2);

        if (p.cmp(p2) != 0)
        {
            return false;
        }

        
        // ECC::Scalar::Native signature;
        // signature = m_state.m_blindingExcess;
        // signature *= e;

        
        //confirmationData->m_senderSignature = m_state.m_nonce + signature;

        return sendConfirmation(*confirmationData);
    }

    Wallet::Result Wallet::sendConfirmation(const SendConfirmationData& data)
    {
        HandleConfirmationData::Ptr res = m_receiver->handleConfirmation(data);

        return true;
    }

    Wallet::SendInvitationData::Ptr Wallet::createInvitationData(const ECC::Amount& amount)
    {
        auto coins = m_keyChain->getCoins(amount); // need to lock 
        auto res = std::make_shared<SendInvitationData>();
        res->m_amount = amount;
        m_state.m_kernel.m_Fee = 0;
        m_state.m_kernel.m_HeightMin = 0;
        m_state.m_kernel.m_HeightMax = -1;
        m_state.m_kernel.get_Hash(res->m_message);
        
        // 1. Create transaction Uuid
        boost::uuids::uuid id;
        std::copy(id.begin(), id.end(), res->m_id.begin());
        // 2. Set lock_height for output (current chain height)
        // auto tip = m_node.getChainTip();
        // uint64_t lockHeight = tip.height;
        // 3. Select inputs using desired selection strategy
        {
            m_state.m_blindingExcess = ECC::Zero;
            for (const auto& coin: coins)
            {
                Input::Ptr input = std::make_unique<Input>();
                input->m_Height = 0;
                input->m_Coinbase = false;

                ECC::Scalar::Native key(coin.m_key);
                ECC::Point::Native pt = ECC::Commitment(key, coin.m_amount);

                input->m_Commitment = pt;

                res->m_inputs.push_back(std::move(input));
                
                m_state.m_blindingExcess += key;
            }
        }
        // 4. Create change_output
        // 5. Select blinding factor for change_output
        // m_transaction.m_vOutputs.push_back(createChangeOutput(coins));
        {
            Amount change = 0;
            for (const auto &coin : coins)
            {
                change += coin.m_amount;
            }

            change -= amount;

            Output::Ptr output = std::make_unique<Output>();
            output->m_Coinbase = false;

            ECC::Scalar::Native blindingFactor;
            SetRandom(blindingFactor);
            ECC::Point::Native pt = ECC::Commitment(blindingFactor, change);
            output->m_Commitment = pt;

            output->m_pPublic.reset(new ECC::RangeProof::Public);
            output->m_pPublic->m_Value = change;
            output->m_pPublic->Create(blindingFactor);
            // TODO: need to store new key and amount in keyChain

            blindingFactor = -blindingFactor;
            m_state.m_blindingExcess += blindingFactor;

            res->m_outputs.push_back(std::move(output));
        }
        // 6. calculate tx_weight
        // 7. calculate fee
        // 8. Calculate total blinding excess for all inputs and outputs xS
        // 9. Select random nonce kS
        ECC::Signature::MultiSig msig;
        SetRandom(m_state.m_nonce);
        //msig.GenerateNonce(res->m_message, m_state.m_blindingExcess);
        //m_state.m_nonce = msig.m_Nonce;
        msig.m_Nonce = m_state.m_nonce;
        // 10. Multiply xS and kS by generator G to create public curve points xSG and kSG
        res->m_publicSenderBlindingExcess = ECC::Context::get().G * m_state.m_blindingExcess;
        res->m_publicSenderNonce = ECC::Context::get().G * m_state.m_nonce;
        // an attempt to implement "stingy" transaction

        return res;
    }

    void Wallet::sendMoney(const PeerLocator& locator, const ECC::Amount& amount)
    {
        boost::uuids::uuid id = boost::uuids::random_generator()();
        Uuid txId;
        std::copy(id.begin(), id.end(), txId.begin());
        auto [it, _] = m_senders.emplace(txId, wallet::Sender{ *this, txId });
        it->second.start();
    }

    Wallet::Result Wallet::sendMoneyTo(const Config& config, uint64_t amount)
    {
        auto data = createInvitationData(amount);

        return sendInvitation(*data);
    }

    Wallet::HandleInvitationData::Ptr Wallet::ToWallet::handleInvitation(SendInvitationData& data)
    {
        auto res = std::make_shared<HandleInvitationData>();
        TxKernel::Ptr kernel = std::make_unique<TxKernel>();
        kernel->m_Fee = 0;
        kernel->m_HeightMin = 0;
        kernel->m_HeightMax = -1;
        m_state.m_kernel = kernel.get();
        m_state.m_transaction.m_vKernels.push_back(std::move(kernel));
        m_state.m_message = data.m_message;
        
        // res->m_publicBlindingExcess = data.m_publicBlindingExcess;
        // res->m_publicNonce = data.m_publicNonce;

        // 1. Check fee
       
        m_state.m_transaction.m_vInputs = std::move(data.m_inputs);
        m_state.m_transaction.m_vOutputs = std::move(data.m_outputs);

        // 2. Create receiver_output
        // 3. Choose random blinding factor for receiver_output
        ECC::Amount amount = data.m_amount;
        Output::Ptr output = std::make_unique<Output>();
        output->m_Coinbase = false;

        ECC::Scalar::Native blindingFactor;
        SetRandom(blindingFactor);
        ECC::Point::Native pt;
        pt = ECC::Commitment(blindingFactor, amount);
        output->m_Commitment = pt;

        output->m_pPublic.reset(new ECC::RangeProof::Public);
        output->m_pPublic->m_Value = amount;
        output->m_pPublic->Create(blindingFactor);

        blindingFactor = -blindingFactor;
        m_state.m_blindingExcess += blindingFactor;

        m_state.m_transaction.m_vOutputs.push_back(std::move(output));

        // 4. Calculate message M
        // 5. Choose random nonce
        ECC::Signature::MultiSig msig;
        SetRandom(m_state.m_nonce);
        //msig.GenerateNonce(m_state.m_message, m_state.m_blindingExcess);
        //m_state.m_nonce = msig.m_Nonce;
        msig.m_Nonce = m_state.m_nonce;
        // 6. Make public nonce and blinding factor
        m_state.m_publicReceiverBlindingExcess 
            = res->m_publicReceiverBlindingExcess 
            = ECC::Context::get().G * m_state.m_blindingExcess;

        res->m_publicReceiverNonce = ECC::Context::get().G * m_state.m_nonce;
        // 7. Compute Shnorr challenge e = H(M|K)
        //ECC::Point::Native k;
        //k = data.m_publicSenderNonce + res->m_publicReceiverNonce;

        msig.m_NoncePub = data.m_publicSenderNonce + res->m_publicReceiverNonce;

        // ECC::Scalar::Native e;

        //ECC::Oracle() << m_state.m_message << k >> m_state.m_schnorrChallenge;

        // 8. Compute recepient Shnorr signature
        //calcSignature(m_state.m_schnorrChallenge, m_state.m_nonce, m_state.m_blindingExcess, m_state.m_receiverSignature)
        m_state.m_kernel->m_Signature.CoSign(m_state.m_receiverSignature, m_state.m_message, m_state.m_blindingExcess, msig);
        
        res->m_receiverSignature = m_state.m_receiverSignature;

        m_state.m_publicSenderBlindingExcess = data.m_publicSenderBlindingExcess;
        m_state.m_publicSenderNonce = data.m_publicSenderNonce;

        return res;
    }

    Wallet::HandleConfirmationData::Ptr Wallet::ToWallet::handleConfirmation(const SendConfirmationData& data)
    {
        HandleConfirmationData::Ptr res = std::make_shared<HandleConfirmationData>();

        // 1. Verify sender's Schnor signature
        ECC::Scalar::Native ne = m_state.m_kernel->m_Signature.m_e;
        ne = -ne;
        ECC::Point::Native s, s2;

        s = m_state.m_publicSenderNonce;
        s += m_state.m_publicSenderBlindingExcess * ne;

        s2 = ECC::Context::get().G * data.m_senderSignature;
        ECC::Point p(s), p2(s2);

        if (p.cmp(p2) != 0)
        {      
            return HandleConfirmationData::Ptr();
        }

        // 2. Calculate final signature
        ECC::Scalar::Native finialSignature = data.m_senderSignature + m_state.m_receiverSignature;

        // 3. Calculate public key for excess
        ECC::Point::Native x = m_state.m_publicReceiverBlindingExcess;
        x += m_state.m_publicSenderBlindingExcess;
        // 4. Verify excess value in final transaction
        // 5. Create transaction kernel
       // TxKernel::Ptr kernel = std::make_unique<TxKernel>();
        m_state.m_kernel->m_Excess = x;
        m_state.m_kernel->m_Signature.m_k = finialSignature;

       // m_state.m_transaction.m_vKernels.push_back(std::move(kernel));
        // 6. Create final transaction and send it to mempool
        ECC::Amount fee = 0U;
        
        // TODO: uncomment assert
     //   assert(m_state.m_transaction.IsValid(fee, 0U));
        return res;
    }

    void Wallet::sendTxInitiation(const wallet::Sender::InvitationData& data)
    {
        m_network.sendTxInitiation(PeerLocator(), data);
    }

    void Wallet::sendTxConfirmation(const wallet::Sender::ConfirmationData& data)
    {
        m_network.sendTxConfirmation(PeerLocator(), data);
    }

    void Wallet::sendChangeOutputConfirmation()
    {
        m_network.sendChangeOutputConfirmation(PeerLocator());
    }

    void Wallet::sendTxConfirmation(const wallet::Receiver::ConfirmationData& data)
    {
        m_network.sendTxConfirmation(PeerLocator(), data);
    }

    void Wallet::registerTx(const Transaction& transaction)
    {
        m_network.registerTx(PeerLocator(), transaction);
    }


    void Wallet::handleTxInitiation(const wallet::Sender::InvitationData& data)
    {
        auto it = m_receivers.find(data.m_txId);
        if (it == m_receivers.end())
        {
            auto [it, _] = m_receivers.emplace(data.m_txId, wallet::Receiver{*this, data.m_txId});
            it->second.start();
        }
        else
        {
            // TODO: log unexpected TxInitation
        }
    }
    
    void Wallet::handleTxConfirmation(const wallet::Sender::ConfirmationData& data)
    {
        auto it = m_receivers.find(data.m_txId);
        if (it != m_receivers.end())
        {
            it->second.processEvent(wallet::Receiver::TxConfirmationCompleted());
        }
        else
        {
            // TODO: log unexpected TxConfirmation
        }
    }

    //void Wallet::handleChangeOutputConfirmation(const PeerLocator& locator)
    //{

    //}
    
    void Wallet::handleTxConfirmation(const wallet::Receiver::ConfirmationData& data)
    {
        auto it = m_senders.find(data.m_txId);
        if (it != m_senders.end())
        {
            it->second.processEvent(wallet::Sender::TxConfirmationCompleted());
        }
        else
        {
            // TODO: log unexpected TxConfirmation
        }
    }
}
>>>>>>> e2778eb0
<|MERGE_RESOLUTION|>--- conflicted
+++ resolved
@@ -1,900 +1,468 @@
-<<<<<<< HEAD
-#include "wallet.h"
-#include "core/serialization_adapters.h"
-#include <boost/uuid/uuid.hpp>
-#include <boost/uuid/uuid_generators.hpp>
-#include "core/ecc_native.h"
-#include <algorithm>
-
-namespace
-{
-    void GenerateRandom(void* p, uint32_t n)
-    {
-        for (uint32_t i = 0; i < n; i++)
-            ((uint8_t*) p)[i] = (uint8_t) rand();
-    }
-
-    void SetRandom(ECC::uintBig& x)
-    {
-        GenerateRandom(x.m_pData, sizeof(x.m_pData));
-    }
-
-    void SetRandom(ECC::Scalar::Native& x)
-    {
-        ECC::Scalar s;
-        while (true)
-        {
-            SetRandom(s.m_Value);
-            if (!x.Import(s))
-                break;
-        }
-    }
-}
-
-namespace ECC
-{
-    Context g_Ctx;
-    const Context& Context::get() { return g_Ctx; }
-}
-
-namespace beam
-{
-    Coin::Coin(const ECC::Scalar& key, ECC::Amount amount)
-        : m_amount(amount)
-    {
-        m_key = ECC::Scalar::Native(key);
-    }
-
-    // temporary impl of WalletToNetwork interface
-    struct WalletToNetworkDummyImpl : public Wallet::ToNode
-    {
-        virtual void sendTransaction(const Transaction& tx)
-        {
-            // serealize tx and post and to the Node TX pool
-            Serializer ser;
-            ser & tx;
-
-            auto buffer = ser.buffer();
-
-            // and send buffer to other side
-        }
-    };
-
-    //Wallet::Wallet(ToWallet::Shared receiver, IKeyChain::Ptr keyChain)
-    //    : m_receiver(receiver)
-    //    , m_keyChain(keyChain)
-    //{
-
-    //}
-
-    //Wallet::Wallet()
-    //    : m_net(std::make_unique<WalletToNetworkDummyImpl>())
-    //{
-
-    //}
-
-    Wallet::Wallet(IKeyChain::Ptr keyChain, NetworkIO& network)
-        : m_network{ network }
-        , m_keyChain{ keyChain }
-    {
-        //m_network.addListener(this);
-    }
-
-    void Wallet::sendDummyTransaction()
-    {
-        // create dummy transaction here
-        Transaction tx;
-        m_net->sendTransaction(tx);
-    }
-
-    Wallet::Result Wallet::sendInvitation(SendInvitationData& data)
-    {
-        auto invitationData = m_receiver->handleInvitation(data);
-
-        // 4. Compute Sender Schnorr signature
-        auto confirmationData = std::make_shared<SendConfirmationData>();
-        ECC::Signature::MultiSig msig;
-        msig.m_Nonce = m_state.m_nonce;
-        msig.m_NoncePub = data.m_publicSenderNonce + invitationData->m_publicReceiverNonce;
-        ECC::Hash::Value message;
-        m_state.m_kernel.get_Hash(message);
-        m_state.m_kernel.m_Signature.CoSign(confirmationData->m_senderSignature, message, m_state.m_blindingExcess, msig);
-        // 1. Calculate message m
-       
-        // 2. Compute Schnorr challenge e
-        ECC::Point::Native k;
-        k = data.m_publicSenderNonce + invitationData->m_publicReceiverNonce;
-        ECC::Scalar::Native e = m_state.m_kernel.m_Signature.m_e;
-        //ECC::Oracle() << k << data.m_message >> e;
-        //ECC::Signature::MultiSig msig;
-        //msig.m_Nonce = m_state.m_nonce;
-        //msig.m_NoncePub = data.m_publicSenderNonce + invitationData->m_publicReceiverNonce;
-        // 3. Verify recepients Schnorr signature
-        
-        ECC::Point::Native s, s2;
-        ECC::Scalar::Native ne;
-        ne = -e;
-        s = invitationData->m_publicReceiverNonce;
-        s += invitationData->m_publicReceiverBlindingExcess * ne;
-
-        s2 = ECC::Context::get().G * invitationData->m_receiverSignature;
-        ECC::Point p(s), p2(s2);
-
-        if (p.cmp(p2) != 0)
-        {
-            return false;
-        }
-
-        
-        // ECC::Scalar::Native signature;
-        // signature = m_state.m_blindingExcess;
-        // signature *= e;
-
-        
-        //confirmationData->m_senderSignature = m_state.m_nonce + signature;
-
-        return sendConfirmation(*confirmationData);
-    }
-
-    Wallet::Result Wallet::sendConfirmation(const SendConfirmationData& data)
-    {
-        HandleConfirmationData::Ptr res = m_receiver->handleConfirmation(data);
-
-        return true;
-    }
-
-    Wallet::SendInvitationData::Ptr Wallet::createInvitationData(const ECC::Amount& amount)
-    {
-        auto coins = m_keyChain->getCoins(amount); // need to lock 
-        auto res = std::make_shared<SendInvitationData>();
-        res->m_amount = amount;
-        m_state.m_kernel.m_Fee = 0;
-        m_state.m_kernel.m_HeightMin = 0;
-        m_state.m_kernel.m_HeightMax = -1;
-        m_state.m_kernel.get_Hash(res->m_message);
-        
-        // 1. Create transaction Uuid
-        boost::uuids::uuid id;
-        std::copy(id.begin(), id.end(), res->m_id.begin());
-        // 2. Set lock_height for output (current chain height)
-        // auto tip = m_node.getChainTip();
-        // uint64_t lockHeight = tip.height;
-        // 3. Select inputs using desired selection strategy
-        {
-            m_state.m_blindingExcess = ECC::Zero;
-            for (const auto& coin: coins)
-            {
-                Input::Ptr input = std::make_unique<Input>();
-                input->m_Height = 0;
-                input->m_Coinbase = false;
-
-                ECC::Scalar::Native key(coin.m_key);
-                ECC::Point::Native pt = ECC::Commitment(key, coin.m_amount);
-
-                input->m_Commitment = pt;
-
-                res->m_inputs.push_back(std::move(input));
-                
-                m_state.m_blindingExcess += key;
-            }
-        }
-        // 4. Create change_output
-        // 5. Select blinding factor for change_output
-        // m_transaction.m_vOutputs.push_back(createChangeOutput(coins));
-        {
-            Amount change = 0;
-            for (const auto &coin : coins)
-            {
-                change += coin.m_amount;
-            }
-
-            change -= amount;
-
-            Output::Ptr output = std::make_unique<Output>();
-            output->m_Coinbase = false;
-
-            ECC::Scalar::Native blindingFactor;
-            SetRandom(blindingFactor);
-            ECC::Point::Native pt = ECC::Commitment(blindingFactor, change);
-            output->m_Commitment = pt;
-
-            output->m_pPublic.reset(new ECC::RangeProof::Public);
-            output->m_pPublic->m_Value = change;
-            output->m_pPublic->Create(blindingFactor);
-            // TODO: need to store new key and amount in keyChain
-
-            blindingFactor = -blindingFactor;
-            m_state.m_blindingExcess += blindingFactor;
-
-            res->m_outputs.push_back(std::move(output));
-        }
-        // 6. calculate tx_weight
-        // 7. calculate fee
-        // 8. Calculate total blinding excess for all inputs and outputs xS
-        // 9. Select random nonce kS
-        ECC::Signature::MultiSig msig;
-        SetRandom(m_state.m_nonce);
-        //msig.GenerateNonce(res->m_message, m_state.m_blindingExcess);
-        //m_state.m_nonce = msig.m_Nonce;
-        msig.m_Nonce = m_state.m_nonce;
-        // 10. Multiply xS and kS by generator G to create public curve points xSG and kSG
-        res->m_publicSenderBlindingExcess = ECC::Context::get().G * m_state.m_blindingExcess;
-        res->m_publicSenderNonce = ECC::Context::get().G * m_state.m_nonce;
-        // an attempt to implement "stingy" transaction
-
-        return res;
-    }
-
-    void Wallet::sendMoney(const PeerLocator& locator, const ECC::Amount& amount)
-    {
-        std::lock_guard<std::mutex> lock{ m_sendersMutex };
-        boost::uuids::uuid id = boost::uuids::random_generator()();
-        Uuid txId;
-        std::copy(id.begin(), id.end(), txId.begin());
-        auto [it, _] = m_senders.emplace(txId, wallet::Sender{ *this, txId });
-        it->second.start();
-    }
-
-    Wallet::Result Wallet::sendMoneyTo(const Config& config, uint64_t amount)
-    {
-        auto data = createInvitationData(amount);
-
-        return sendInvitation(*data);
-    }
-
-    Wallet::HandleInvitationData::Ptr Wallet::ToWallet::handleInvitation(SendInvitationData& data)
-    {
-        auto res = std::make_shared<HandleInvitationData>();
-        TxKernel::Ptr kernel = std::make_unique<TxKernel>();
-        kernel->m_Fee = 0;
-        kernel->m_HeightMin = 0;
-        kernel->m_HeightMax = -1;
-        m_state.m_kernel = kernel.get();
-        m_state.m_transaction.m_vKernels.push_back(std::move(kernel));
-        m_state.m_message = data.m_message;
-        
-        // res->m_publicBlindingExcess = data.m_publicBlindingExcess;
-        // res->m_publicNonce = data.m_publicNonce;
-
-        // 1. Check fee
-       
-        m_state.m_transaction.m_vInputs = std::move(data.m_inputs);
-        m_state.m_transaction.m_vOutputs = std::move(data.m_outputs);
-
-        // 2. Create receiver_output
-        // 3. Choose random blinding factor for receiver_output
-        ECC::Amount amount = data.m_amount;
-        Output::Ptr output = std::make_unique<Output>();
-        output->m_Coinbase = false;
-
-        ECC::Scalar::Native blindingFactor;
-        SetRandom(blindingFactor);
-        ECC::Point::Native pt;
-        pt = ECC::Commitment(blindingFactor, amount);
-        output->m_Commitment = pt;
-
-        output->m_pPublic.reset(new ECC::RangeProof::Public);
-        output->m_pPublic->m_Value = amount;
-        output->m_pPublic->Create(blindingFactor);
-
-        m_state.m_blindingExcess = blindingFactor;
-
-        m_state.m_transaction.m_vOutputs.push_back(std::move(output));
-
-        // 4. Calculate message M
-        // 5. Choose random nonce
-        ECC::Signature::MultiSig msig;
-        SetRandom(m_state.m_nonce);
-        //msig.GenerateNonce(m_state.m_message, m_state.m_blindingExcess);
-        //m_state.m_nonce = msig.m_Nonce;
-        msig.m_Nonce = m_state.m_nonce;
-        // 6. Make public nonce and blinding factor
-        m_state.m_publicReceiverBlindingExcess 
-            = res->m_publicReceiverBlindingExcess 
-            = ECC::Context::get().G * m_state.m_blindingExcess;
-
-        res->m_publicReceiverNonce = ECC::Context::get().G * m_state.m_nonce;
-        // 7. Compute Shnorr challenge e = H(M|K)
-        //ECC::Point::Native k;
-        //k = data.m_publicSenderNonce + res->m_publicReceiverNonce;
-
-        msig.m_NoncePub = data.m_publicSenderNonce + res->m_publicReceiverNonce;
-
-        // ECC::Scalar::Native e;
-
-        //ECC::Oracle() << m_state.m_message << k >> m_state.m_schnorrChallenge;
-
-        // 8. Compute recepient Shnorr signature
-        //calcSignature(m_state.m_schnorrChallenge, m_state.m_nonce, m_state.m_blindingExcess, m_state.m_receiverSignature)
-        m_state.m_kernel->m_Signature.CoSign(m_state.m_receiverSignature, m_state.m_message, m_state.m_blindingExcess, msig);
-        
-        res->m_receiverSignature = m_state.m_receiverSignature;
-
-        m_state.m_publicSenderBlindingExcess = data.m_publicSenderBlindingExcess;
-        m_state.m_publicSenderNonce = data.m_publicSenderNonce;
-
-        return res;
-    }
-
-    Wallet::HandleConfirmationData::Ptr Wallet::ToWallet::handleConfirmation(const SendConfirmationData& data)
-    {
-        HandleConfirmationData::Ptr res = std::make_shared<HandleConfirmationData>();
-
-        // 1. Verify sender's Schnor signature
-        ECC::Scalar::Native ne = m_state.m_kernel->m_Signature.m_e;
-        ne = -ne;
-        ECC::Point::Native s, s2;
-
-        s = m_state.m_publicSenderNonce;
-        s += m_state.m_publicSenderBlindingExcess * ne;
-
-        s2 = ECC::Context::get().G * data.m_senderSignature;
-        ECC::Point p(s), p2(s2);
-
-        if (p.cmp(p2) != 0)
-        {      
-            return HandleConfirmationData::Ptr();
-        }
-
-        // 2. Calculate final signature
-        ECC::Scalar::Native finialSignature = data.m_senderSignature + m_state.m_receiverSignature;
-
-        // 3. Calculate public key for excess
-        ECC::Point::Native x = m_state.m_publicReceiverBlindingExcess;
-        x = -x;
-        x += m_state.m_publicSenderBlindingExcess;
-        // 4. Verify excess value in final transaction
-        // 5. Create transaction kernel
-       // TxKernel::Ptr kernel = std::make_unique<TxKernel>();
-        m_state.m_kernel->m_Excess = x;
-        m_state.m_kernel->m_Signature.m_k = finialSignature;      
-
-       // m_state.m_transaction.m_vKernels.push_back(std::move(kernel));
-        // 6. Create final transaction and send it to mempool
-        ECC::Amount fee = 0U;
-        
-        // TODO: uncomment assert
-     //   assert(m_state.m_transaction.IsValid(fee, 0U));
-        return res;
-    }
-
-    void Wallet::sendTxInitiation(const wallet::Sender::InvitationData& data)
-    {
-        m_network.sendTxInitiation(PeerLocator(), data);
-    }
-
-    void Wallet::sendTxConfirmation(const wallet::Sender::ConfirmationData& data)
-    {
-        m_network.sendTxConfirmation(PeerLocator(), data);
-    }
-
-    void Wallet::sendChangeOutputConfirmation()
-    {
-        m_network.sendChangeOutputConfirmation(PeerLocator());
-    }
-
-    void Wallet::sendTxConfirmation(const wallet::Receiver::ConfirmationData& data)
-    {
-        m_network.sendTxConfirmation(PeerLocator(), data);
-    }
-
-    void Wallet::registerTx(const Transaction& transaction)
-    {
-        m_network.registerTx(PeerLocator(), transaction);
-    }
-
-    void Wallet::handleTxInitiation(const wallet::Sender::InvitationData& data)
-    {
-        std::lock_guard<std::mutex> lock{ m_receiversMutex };
-        auto it = m_receivers.find(data.m_txId);
-        if (it == m_receivers.end())
-        {
-            auto [it, _] = m_receivers.emplace(data.m_txId, wallet::Receiver{*this, data.m_txId});
-            it->second.start();
-        }
-        else
-        {
-            // TODO: log unexpected TxInitation
-        }
-    }
-    
-    void Wallet::handleTxConfirmation(const wallet::Sender::ConfirmationData& data)
-    {
-        std::lock_guard<std::mutex> lock{ m_receiversMutex };
-        auto it = m_receivers.find(data.m_txId);
-        if (it != m_receivers.end())
-        {
-            it->second.enqueueEvent(wallet::Receiver::TxConfirmationCompleted());
-        }
-        else
-        {
-            // TODO: log unexpected TxConfirmation
-        }
-    }
-
-    //void Wallet::handleChangeOutputConfirmation(const PeerLocator& locator)
-    //{
-
-    //}
-    
-    void Wallet::handleTxConfirmation(const wallet::Receiver::ConfirmationData& data)
-    {
-        std::lock_guard<std::mutex> lock{ m_sendersMutex };
-        auto it = m_senders.find(data.m_txId);
-        if (it != m_senders.end())
-        {
-            it->second.enqueueEvent(wallet::Sender::TxInitCompleted());
-        }
-        else
-        {
-            // TODO: log unexpected TxConfirmation
-        }
-    }
-
-    void Wallet::handleTxRegistration(const Transaction& tx)
-    {
-        std::lock_guard<std::mutex> lock{ m_receiversMutex };
-        if (!m_receivers.empty())
-        {
-            m_receivers.begin()->second.enqueueEvent(wallet::Receiver::TxRegistrationCompleted());
-        }
-        //auto it = m_receivers.find(data.m_txId);
-        //if (it != m_receivers.end())
-        //{
-        //    it->second.enqueueEvent(wallet::Receiver::TxConfirmationCompleted());
-        //}
-        //else
-        //{
-        //    // TODO: log unexpected TxConfirmation
-        //}
-    }
-
-    void Wallet::pumpEvents()
-    {
-        {
-            std::lock_guard<std::mutex> lock{ m_sendersMutex };
-            for (auto& s : m_senders)
-            {
-                s.second.executeQueuedEvents();
-            }
-        }
-        {
-            std::lock_guard<std::mutex> lock{ m_receiversMutex };
-            for (auto& r : m_receivers)
-            {
-                r.second.executeQueuedEvents();
-            }
-        }
-    }
-}
-=======
-#include "wallet.h"
-#include "core/serialization_adapters.h"
-#include <boost/uuid/uuid.hpp>
-#include <boost/uuid/uuid_generators.hpp>
-#include "core/ecc_native.h"
-#include <algorithm>
-
-namespace
-{
-    void GenerateRandom(void* p, uint32_t n)
-    {
-        for (uint32_t i = 0; i < n; i++)
-            ((uint8_t*) p)[i] = (uint8_t) rand();
-    }
-
-    void SetRandom(ECC::uintBig& x)
-    {
-        GenerateRandom(x.m_pData, sizeof(x.m_pData));
-    }
-
-    void SetRandom(ECC::Scalar::Native& x)
-    {
-        ECC::Scalar s;
-        while (true)
-        {
-            SetRandom(s.m_Value);
-            if (!x.Import(s))
-                break;
-        }
-    }
-}
-
-namespace ECC
-{
-    Context g_Ctx;
-    const Context& Context::get() { return g_Ctx; }
-}
-
-namespace beam
-{
-    Coin::Coin(const ECC::Scalar& key, ECC::Amount amount)
-        : m_amount(amount)
-    {
-        m_key = ECC::Scalar::Native(key);
-    }
-
-    // temporary impl of WalletToNetwork interface
-    struct WalletToNetworkDummyImpl : public Wallet::ToNode
-    {
-        virtual void sendTransaction(const Transaction& tx)
-        {
-            // serealize tx and post and to the Node TX pool
-            Serializer ser;
-            ser & tx;
-
-            auto buffer = ser.buffer();
-
-            // and send buffer to other side
-        }
-    };
-
-    //Wallet::Wallet(ToWallet::Shared receiver, IKeyChain::Ptr keyChain)
-    //    : m_receiver(receiver)
-    //    , m_keyChain(keyChain)
-    //{
-
-    //}
-
-    //Wallet::Wallet()
-    //    : m_net(std::make_unique<WalletToNetworkDummyImpl>())
-    //{
-
-    //}
-
-    Wallet::Wallet(IKeyChain::Ptr keyChain, NetworkIO& network)
-        : m_network{ network }
-        , m_keyChain{ keyChain }
-    {
-        //m_network.addListener(this);
-    }
-
-    void Wallet::sendDummyTransaction()
-    {
-        // create dummy transaction here
-        Transaction tx;
-        m_net->sendTransaction(tx);
-    }
-
-    Wallet::Result Wallet::sendInvitation(SendInvitationData& data)
-    {
-        auto invitationData = m_receiver->handleInvitation(data);
-
-        // 4. Compute Sender Schnorr signature
-        auto confirmationData = std::make_shared<SendConfirmationData>();
-        ECC::Signature::MultiSig msig;
-        msig.m_Nonce = m_state.m_nonce;
-        msig.m_NoncePub = data.m_publicSenderNonce + invitationData->m_publicReceiverNonce;
-        ECC::Hash::Value message;
-        m_state.m_kernel.get_Hash(message);
-        m_state.m_kernel.m_Signature.CoSign(confirmationData->m_senderSignature, message, m_state.m_blindingExcess, msig);
-        // 1. Calculate message m
-       
-        // 2. Compute Schnorr challenge e
-        ECC::Point::Native k;
-        k = data.m_publicSenderNonce + invitationData->m_publicReceiverNonce;
-        ECC::Scalar::Native e = m_state.m_kernel.m_Signature.m_e;
-        //ECC::Oracle() << k << data.m_message >> e;
-        //ECC::Signature::MultiSig msig;
-        //msig.m_Nonce = m_state.m_nonce;
-        //msig.m_NoncePub = data.m_publicSenderNonce + invitationData->m_publicReceiverNonce;
-        // 3. Verify recepients Schnorr signature
-        
-        ECC::Point::Native s, s2;
-        ECC::Scalar::Native ne;
-        ne = -e;
-        s = invitationData->m_publicReceiverNonce;
-        s += invitationData->m_publicReceiverBlindingExcess * ne;
-
-        s2 = ECC::Context::get().G * invitationData->m_receiverSignature;
-        ECC::Point p(s), p2(s2);
-
-        if (p.cmp(p2) != 0)
-        {
-            return false;
-        }
-
-        
-        // ECC::Scalar::Native signature;
-        // signature = m_state.m_blindingExcess;
-        // signature *= e;
-
-        
-        //confirmationData->m_senderSignature = m_state.m_nonce + signature;
-
-        return sendConfirmation(*confirmationData);
-    }
-
-    Wallet::Result Wallet::sendConfirmation(const SendConfirmationData& data)
-    {
-        HandleConfirmationData::Ptr res = m_receiver->handleConfirmation(data);
-
-        return true;
-    }
-
-    Wallet::SendInvitationData::Ptr Wallet::createInvitationData(const ECC::Amount& amount)
-    {
-        auto coins = m_keyChain->getCoins(amount); // need to lock 
-        auto res = std::make_shared<SendInvitationData>();
-        res->m_amount = amount;
-        m_state.m_kernel.m_Fee = 0;
-        m_state.m_kernel.m_HeightMin = 0;
-        m_state.m_kernel.m_HeightMax = -1;
-        m_state.m_kernel.get_Hash(res->m_message);
-        
-        // 1. Create transaction Uuid
-        boost::uuids::uuid id;
-        std::copy(id.begin(), id.end(), res->m_id.begin());
-        // 2. Set lock_height for output (current chain height)
-        // auto tip = m_node.getChainTip();
-        // uint64_t lockHeight = tip.height;
-        // 3. Select inputs using desired selection strategy
-        {
-            m_state.m_blindingExcess = ECC::Zero;
-            for (const auto& coin: coins)
-            {
-                Input::Ptr input = std::make_unique<Input>();
-                input->m_Height = 0;
-                input->m_Coinbase = false;
-
-                ECC::Scalar::Native key(coin.m_key);
-                ECC::Point::Native pt = ECC::Commitment(key, coin.m_amount);
-
-                input->m_Commitment = pt;
-
-                res->m_inputs.push_back(std::move(input));
-                
-                m_state.m_blindingExcess += key;
-            }
-        }
-        // 4. Create change_output
-        // 5. Select blinding factor for change_output
-        // m_transaction.m_vOutputs.push_back(createChangeOutput(coins));
-        {
-            Amount change = 0;
-            for (const auto &coin : coins)
-            {
-                change += coin.m_amount;
-            }
-
-            change -= amount;
-
-            Output::Ptr output = std::make_unique<Output>();
-            output->m_Coinbase = false;
-
-            ECC::Scalar::Native blindingFactor;
-            SetRandom(blindingFactor);
-            ECC::Point::Native pt = ECC::Commitment(blindingFactor, change);
-            output->m_Commitment = pt;
-
-            output->m_pPublic.reset(new ECC::RangeProof::Public);
-            output->m_pPublic->m_Value = change;
-            output->m_pPublic->Create(blindingFactor);
-            // TODO: need to store new key and amount in keyChain
-
-            blindingFactor = -blindingFactor;
-            m_state.m_blindingExcess += blindingFactor;
-
-            res->m_outputs.push_back(std::move(output));
-        }
-        // 6. calculate tx_weight
-        // 7. calculate fee
-        // 8. Calculate total blinding excess for all inputs and outputs xS
-        // 9. Select random nonce kS
-        ECC::Signature::MultiSig msig;
-        SetRandom(m_state.m_nonce);
-        //msig.GenerateNonce(res->m_message, m_state.m_blindingExcess);
-        //m_state.m_nonce = msig.m_Nonce;
-        msig.m_Nonce = m_state.m_nonce;
-        // 10. Multiply xS and kS by generator G to create public curve points xSG and kSG
-        res->m_publicSenderBlindingExcess = ECC::Context::get().G * m_state.m_blindingExcess;
-        res->m_publicSenderNonce = ECC::Context::get().G * m_state.m_nonce;
-        // an attempt to implement "stingy" transaction
-
-        return res;
-    }
-
-    void Wallet::sendMoney(const PeerLocator& locator, const ECC::Amount& amount)
-    {
-        boost::uuids::uuid id = boost::uuids::random_generator()();
-        Uuid txId;
-        std::copy(id.begin(), id.end(), txId.begin());
-        auto [it, _] = m_senders.emplace(txId, wallet::Sender{ *this, txId });
-        it->second.start();
-    }
-
-    Wallet::Result Wallet::sendMoneyTo(const Config& config, uint64_t amount)
-    {
-        auto data = createInvitationData(amount);
-
-        return sendInvitation(*data);
-    }
-
-    Wallet::HandleInvitationData::Ptr Wallet::ToWallet::handleInvitation(SendInvitationData& data)
-    {
-        auto res = std::make_shared<HandleInvitationData>();
-        TxKernel::Ptr kernel = std::make_unique<TxKernel>();
-        kernel->m_Fee = 0;
-        kernel->m_HeightMin = 0;
-        kernel->m_HeightMax = -1;
-        m_state.m_kernel = kernel.get();
-        m_state.m_transaction.m_vKernels.push_back(std::move(kernel));
-        m_state.m_message = data.m_message;
-        
-        // res->m_publicBlindingExcess = data.m_publicBlindingExcess;
-        // res->m_publicNonce = data.m_publicNonce;
-
-        // 1. Check fee
-       
-        m_state.m_transaction.m_vInputs = std::move(data.m_inputs);
-        m_state.m_transaction.m_vOutputs = std::move(data.m_outputs);
-
-        // 2. Create receiver_output
-        // 3. Choose random blinding factor for receiver_output
-        ECC::Amount amount = data.m_amount;
-        Output::Ptr output = std::make_unique<Output>();
-        output->m_Coinbase = false;
-
-        ECC::Scalar::Native blindingFactor;
-        SetRandom(blindingFactor);
-        ECC::Point::Native pt;
-        pt = ECC::Commitment(blindingFactor, amount);
-        output->m_Commitment = pt;
-
-        output->m_pPublic.reset(new ECC::RangeProof::Public);
-        output->m_pPublic->m_Value = amount;
-        output->m_pPublic->Create(blindingFactor);
-
-        blindingFactor = -blindingFactor;
-        m_state.m_blindingExcess += blindingFactor;
-
-        m_state.m_transaction.m_vOutputs.push_back(std::move(output));
-
-        // 4. Calculate message M
-        // 5. Choose random nonce
-        ECC::Signature::MultiSig msig;
-        SetRandom(m_state.m_nonce);
-        //msig.GenerateNonce(m_state.m_message, m_state.m_blindingExcess);
-        //m_state.m_nonce = msig.m_Nonce;
-        msig.m_Nonce = m_state.m_nonce;
-        // 6. Make public nonce and blinding factor
-        m_state.m_publicReceiverBlindingExcess 
-            = res->m_publicReceiverBlindingExcess 
-            = ECC::Context::get().G * m_state.m_blindingExcess;
-
-        res->m_publicReceiverNonce = ECC::Context::get().G * m_state.m_nonce;
-        // 7. Compute Shnorr challenge e = H(M|K)
-        //ECC::Point::Native k;
-        //k = data.m_publicSenderNonce + res->m_publicReceiverNonce;
-
-        msig.m_NoncePub = data.m_publicSenderNonce + res->m_publicReceiverNonce;
-
-        // ECC::Scalar::Native e;
-
-        //ECC::Oracle() << m_state.m_message << k >> m_state.m_schnorrChallenge;
-
-        // 8. Compute recepient Shnorr signature
-        //calcSignature(m_state.m_schnorrChallenge, m_state.m_nonce, m_state.m_blindingExcess, m_state.m_receiverSignature)
-        m_state.m_kernel->m_Signature.CoSign(m_state.m_receiverSignature, m_state.m_message, m_state.m_blindingExcess, msig);
-        
-        res->m_receiverSignature = m_state.m_receiverSignature;
-
-        m_state.m_publicSenderBlindingExcess = data.m_publicSenderBlindingExcess;
-        m_state.m_publicSenderNonce = data.m_publicSenderNonce;
-
-        return res;
-    }
-
-    Wallet::HandleConfirmationData::Ptr Wallet::ToWallet::handleConfirmation(const SendConfirmationData& data)
-    {
-        HandleConfirmationData::Ptr res = std::make_shared<HandleConfirmationData>();
-
-        // 1. Verify sender's Schnor signature
-        ECC::Scalar::Native ne = m_state.m_kernel->m_Signature.m_e;
-        ne = -ne;
-        ECC::Point::Native s, s2;
-
-        s = m_state.m_publicSenderNonce;
-        s += m_state.m_publicSenderBlindingExcess * ne;
-
-        s2 = ECC::Context::get().G * data.m_senderSignature;
-        ECC::Point p(s), p2(s2);
-
-        if (p.cmp(p2) != 0)
-        {      
-            return HandleConfirmationData::Ptr();
-        }
-
-        // 2. Calculate final signature
-        ECC::Scalar::Native finialSignature = data.m_senderSignature + m_state.m_receiverSignature;
-
-        // 3. Calculate public key for excess
-        ECC::Point::Native x = m_state.m_publicReceiverBlindingExcess;
-        x += m_state.m_publicSenderBlindingExcess;
-        // 4. Verify excess value in final transaction
-        // 5. Create transaction kernel
-       // TxKernel::Ptr kernel = std::make_unique<TxKernel>();
-        m_state.m_kernel->m_Excess = x;
-        m_state.m_kernel->m_Signature.m_k = finialSignature;
-
-       // m_state.m_transaction.m_vKernels.push_back(std::move(kernel));
-        // 6. Create final transaction and send it to mempool
-        ECC::Amount fee = 0U;
-        
-        // TODO: uncomment assert
-     //   assert(m_state.m_transaction.IsValid(fee, 0U));
-        return res;
-    }
-
-    void Wallet::sendTxInitiation(const wallet::Sender::InvitationData& data)
-    {
-        m_network.sendTxInitiation(PeerLocator(), data);
-    }
-
-    void Wallet::sendTxConfirmation(const wallet::Sender::ConfirmationData& data)
-    {
-        m_network.sendTxConfirmation(PeerLocator(), data);
-    }
-
-    void Wallet::sendChangeOutputConfirmation()
-    {
-        m_network.sendChangeOutputConfirmation(PeerLocator());
-    }
-
-    void Wallet::sendTxConfirmation(const wallet::Receiver::ConfirmationData& data)
-    {
-        m_network.sendTxConfirmation(PeerLocator(), data);
-    }
-
-    void Wallet::registerTx(const Transaction& transaction)
-    {
-        m_network.registerTx(PeerLocator(), transaction);
-    }
-
-
-    void Wallet::handleTxInitiation(const wallet::Sender::InvitationData& data)
-    {
-        auto it = m_receivers.find(data.m_txId);
-        if (it == m_receivers.end())
-        {
-            auto [it, _] = m_receivers.emplace(data.m_txId, wallet::Receiver{*this, data.m_txId});
-            it->second.start();
-        }
-        else
-        {
-            // TODO: log unexpected TxInitation
-        }
-    }
-    
-    void Wallet::handleTxConfirmation(const wallet::Sender::ConfirmationData& data)
-    {
-        auto it = m_receivers.find(data.m_txId);
-        if (it != m_receivers.end())
-        {
-            it->second.processEvent(wallet::Receiver::TxConfirmationCompleted());
-        }
-        else
-        {
-            // TODO: log unexpected TxConfirmation
-        }
-    }
-
-    //void Wallet::handleChangeOutputConfirmation(const PeerLocator& locator)
-    //{
-
-    //}
-    
-    void Wallet::handleTxConfirmation(const wallet::Receiver::ConfirmationData& data)
-    {
-        auto it = m_senders.find(data.m_txId);
-        if (it != m_senders.end())
-        {
-            it->second.processEvent(wallet::Sender::TxConfirmationCompleted());
-        }
-        else
-        {
-            // TODO: log unexpected TxConfirmation
-        }
-    }
-}
->>>>>>> e2778eb0
+#include "wallet.h"
+#include "core/serialization_adapters.h"
+#include <boost/uuid/uuid.hpp>
+#include <boost/uuid/uuid_generators.hpp>
+#include "core/ecc_native.h"
+#include <algorithm>
+
+namespace
+{
+    void GenerateRandom(void* p, uint32_t n)
+    {
+        for (uint32_t i = 0; i < n; i++)
+            ((uint8_t*) p)[i] = (uint8_t) rand();
+    }
+
+    void SetRandom(ECC::uintBig& x)
+    {
+        GenerateRandom(x.m_pData, sizeof(x.m_pData));
+    }
+
+    void SetRandom(ECC::Scalar::Native& x)
+    {
+        ECC::Scalar s;
+        while (true)
+        {
+            SetRandom(s.m_Value);
+            if (!x.Import(s))
+                break;
+        }
+    }
+}
+
+namespace ECC
+{
+    Context g_Ctx;
+    const Context& Context::get() { return g_Ctx; }
+}
+
+namespace beam
+{
+    Coin::Coin(const ECC::Scalar& key, ECC::Amount amount)
+        : m_amount(amount)
+    {
+        m_key = ECC::Scalar::Native(key);
+    }
+
+    // temporary impl of WalletToNetwork interface
+    struct WalletToNetworkDummyImpl : public Wallet::ToNode
+    {
+        virtual void sendTransaction(const Transaction& tx)
+        {
+            // serealize tx and post and to the Node TX pool
+            Serializer ser;
+            ser & tx;
+
+            auto buffer = ser.buffer();
+
+            // and send buffer to other side
+        }
+    };
+
+    //Wallet::Wallet(ToWallet::Shared receiver, IKeyChain::Ptr keyChain)
+    //    : m_receiver(receiver)
+    //    , m_keyChain(keyChain)
+    //{
+
+    //}
+
+    //Wallet::Wallet()
+    //    : m_net(std::make_unique<WalletToNetworkDummyImpl>())
+    //{
+
+    //}
+
+    Wallet::Wallet(IKeyChain::Ptr keyChain, NetworkIO& network)
+        : m_network{ network }
+        , m_keyChain{ keyChain }
+    {
+        //m_network.addListener(this);
+    }
+
+    void Wallet::sendDummyTransaction()
+    {
+        // create dummy transaction here
+        Transaction tx;
+        m_net->sendTransaction(tx);
+    }
+
+    Wallet::Result Wallet::sendInvitation(SendInvitationData& data)
+    {
+        auto invitationData = m_receiver->handleInvitation(data);
+
+        // 4. Compute Sender Schnorr signature
+        auto confirmationData = std::make_shared<SendConfirmationData>();
+        ECC::Signature::MultiSig msig;
+        msig.m_Nonce = m_state.m_nonce;
+        msig.m_NoncePub = data.m_publicSenderNonce + invitationData->m_publicReceiverNonce;
+        ECC::Hash::Value message;
+        m_state.m_kernel.get_Hash(message);
+        m_state.m_kernel.m_Signature.CoSign(confirmationData->m_senderSignature, message, m_state.m_blindingExcess, msig);
+        // 1. Calculate message m
+       
+        // 2. Compute Schnorr challenge e
+        ECC::Point::Native k;
+        k = data.m_publicSenderNonce + invitationData->m_publicReceiverNonce;
+        ECC::Scalar::Native e = m_state.m_kernel.m_Signature.m_e;
+        //ECC::Oracle() << k << data.m_message >> e;
+        //ECC::Signature::MultiSig msig;
+        //msig.m_Nonce = m_state.m_nonce;
+        //msig.m_NoncePub = data.m_publicSenderNonce + invitationData->m_publicReceiverNonce;
+        // 3. Verify recepients Schnorr signature
+        
+        ECC::Point::Native s, s2;
+        ECC::Scalar::Native ne;
+        ne = -e;
+        s = invitationData->m_publicReceiverNonce;
+        s += invitationData->m_publicReceiverBlindingExcess * ne;
+
+        s2 = ECC::Context::get().G * invitationData->m_receiverSignature;
+        ECC::Point p(s), p2(s2);
+
+        if (p.cmp(p2) != 0)
+        {
+            return false;
+        }
+
+        
+        // ECC::Scalar::Native signature;
+        // signature = m_state.m_blindingExcess;
+        // signature *= e;
+
+        
+        //confirmationData->m_senderSignature = m_state.m_nonce + signature;
+
+        return sendConfirmation(*confirmationData);
+    }
+
+    Wallet::Result Wallet::sendConfirmation(const SendConfirmationData& data)
+    {
+        HandleConfirmationData::Ptr res = m_receiver->handleConfirmation(data);
+
+        return true;
+    }
+
+    Wallet::SendInvitationData::Ptr Wallet::createInvitationData(const ECC::Amount& amount)
+    {
+        auto coins = m_keyChain->getCoins(amount); // need to lock 
+        auto res = std::make_shared<SendInvitationData>();
+        res->m_amount = amount;
+        m_state.m_kernel.m_Fee = 0;
+        m_state.m_kernel.m_HeightMin = 0;
+        m_state.m_kernel.m_HeightMax = -1;
+        m_state.m_kernel.get_Hash(res->m_message);
+        
+        // 1. Create transaction Uuid
+        boost::uuids::uuid id;
+        std::copy(id.begin(), id.end(), res->m_id.begin());
+        // 2. Set lock_height for output (current chain height)
+        // auto tip = m_node.getChainTip();
+        // uint64_t lockHeight = tip.height;
+        // 3. Select inputs using desired selection strategy
+        {
+            m_state.m_blindingExcess = ECC::Zero;
+            for (const auto& coin: coins)
+            {
+                Input::Ptr input = std::make_unique<Input>();
+                input->m_Height = 0;
+                input->m_Coinbase = false;
+
+                ECC::Scalar::Native key(coin.m_key);
+                ECC::Point::Native pt = ECC::Commitment(key, coin.m_amount);
+
+                input->m_Commitment = pt;
+
+                res->m_inputs.push_back(std::move(input));
+                
+                m_state.m_blindingExcess += key;
+            }
+        }
+        // 4. Create change_output
+        // 5. Select blinding factor for change_output
+        // m_transaction.m_vOutputs.push_back(createChangeOutput(coins));
+        {
+            Amount change = 0;
+            for (const auto &coin : coins)
+            {
+                change += coin.m_amount;
+            }
+
+            change -= amount;
+
+            Output::Ptr output = std::make_unique<Output>();
+            output->m_Coinbase = false;
+
+            ECC::Scalar::Native blindingFactor;
+            SetRandom(blindingFactor);
+            ECC::Point::Native pt = ECC::Commitment(blindingFactor, change);
+            output->m_Commitment = pt;
+
+            output->m_pPublic.reset(new ECC::RangeProof::Public);
+            output->m_pPublic->m_Value = change;
+            output->m_pPublic->Create(blindingFactor);
+            // TODO: need to store new key and amount in keyChain
+
+            blindingFactor = -blindingFactor;
+            m_state.m_blindingExcess += blindingFactor;
+
+            res->m_outputs.push_back(std::move(output));
+        }
+        // 6. calculate tx_weight
+        // 7. calculate fee
+        // 8. Calculate total blinding excess for all inputs and outputs xS
+        // 9. Select random nonce kS
+        ECC::Signature::MultiSig msig;
+        SetRandom(m_state.m_nonce);
+        //msig.GenerateNonce(res->m_message, m_state.m_blindingExcess);
+        //m_state.m_nonce = msig.m_Nonce;
+        msig.m_Nonce = m_state.m_nonce;
+        // 10. Multiply xS and kS by generator G to create public curve points xSG and kSG
+        res->m_publicSenderBlindingExcess = ECC::Context::get().G * m_state.m_blindingExcess;
+        res->m_publicSenderNonce = ECC::Context::get().G * m_state.m_nonce;
+        // an attempt to implement "stingy" transaction
+
+        return res;
+    }
+
+    void Wallet::sendMoney(const PeerLocator& locator, const ECC::Amount& amount)
+    {
+        std::lock_guard<std::mutex> lock{ m_sendersMutex };
+        boost::uuids::uuid id = boost::uuids::random_generator()();
+        Uuid txId;
+        std::copy(id.begin(), id.end(), txId.begin());
+        auto [it, _] = m_senders.emplace(txId, wallet::Sender{ *this, txId });
+        it->second.start();
+    }
+
+    Wallet::Result Wallet::sendMoneyTo(const Config& config, uint64_t amount)
+    {
+        auto data = createInvitationData(amount);
+
+        return sendInvitation(*data);
+    }
+
+    Wallet::HandleInvitationData::Ptr Wallet::ToWallet::handleInvitation(SendInvitationData& data)
+    {
+        auto res = std::make_shared<HandleInvitationData>();
+        TxKernel::Ptr kernel = std::make_unique<TxKernel>();
+        kernel->m_Fee = 0;
+        kernel->m_HeightMin = 0;
+        kernel->m_HeightMax = -1;
+        m_state.m_kernel = kernel.get();
+        m_state.m_transaction.m_vKernels.push_back(std::move(kernel));
+        m_state.m_message = data.m_message;
+        
+        // res->m_publicBlindingExcess = data.m_publicBlindingExcess;
+        // res->m_publicNonce = data.m_publicNonce;
+
+        // 1. Check fee
+       
+        m_state.m_transaction.m_vInputs = std::move(data.m_inputs);
+        m_state.m_transaction.m_vOutputs = std::move(data.m_outputs);
+
+        // 2. Create receiver_output
+        // 3. Choose random blinding factor for receiver_output
+        ECC::Amount amount = data.m_amount;
+        Output::Ptr output = std::make_unique<Output>();
+        output->m_Coinbase = false;
+
+        ECC::Scalar::Native blindingFactor;
+        SetRandom(blindingFactor);
+        ECC::Point::Native pt;
+        pt = ECC::Commitment(blindingFactor, amount);
+        output->m_Commitment = pt;
+
+        output->m_pPublic.reset(new ECC::RangeProof::Public);
+        output->m_pPublic->m_Value = amount;
+        output->m_pPublic->Create(blindingFactor);
+
+        blindingFactor = -blindingFactor;
+        m_state.m_blindingExcess += blindingFactor;
+
+        m_state.m_transaction.m_vOutputs.push_back(std::move(output));
+
+        // 4. Calculate message M
+        // 5. Choose random nonce
+        ECC::Signature::MultiSig msig;
+        SetRandom(m_state.m_nonce);
+        //msig.GenerateNonce(m_state.m_message, m_state.m_blindingExcess);
+        //m_state.m_nonce = msig.m_Nonce;
+        msig.m_Nonce = m_state.m_nonce;
+        // 6. Make public nonce and blinding factor
+        m_state.m_publicReceiverBlindingExcess 
+            = res->m_publicReceiverBlindingExcess 
+            = ECC::Context::get().G * m_state.m_blindingExcess;
+
+        res->m_publicReceiverNonce = ECC::Context::get().G * m_state.m_nonce;
+        // 7. Compute Shnorr challenge e = H(M|K)
+        //ECC::Point::Native k;
+        //k = data.m_publicSenderNonce + res->m_publicReceiverNonce;
+
+        msig.m_NoncePub = data.m_publicSenderNonce + res->m_publicReceiverNonce;
+
+        // ECC::Scalar::Native e;
+
+        //ECC::Oracle() << m_state.m_message << k >> m_state.m_schnorrChallenge;
+
+        // 8. Compute recepient Shnorr signature
+        //calcSignature(m_state.m_schnorrChallenge, m_state.m_nonce, m_state.m_blindingExcess, m_state.m_receiverSignature)
+        m_state.m_kernel->m_Signature.CoSign(m_state.m_receiverSignature, m_state.m_message, m_state.m_blindingExcess, msig);
+        
+        res->m_receiverSignature = m_state.m_receiverSignature;
+
+        m_state.m_publicSenderBlindingExcess = data.m_publicSenderBlindingExcess;
+        m_state.m_publicSenderNonce = data.m_publicSenderNonce;
+
+        return res;
+    }
+
+    Wallet::HandleConfirmationData::Ptr Wallet::ToWallet::handleConfirmation(const SendConfirmationData& data)
+    {
+        HandleConfirmationData::Ptr res = std::make_shared<HandleConfirmationData>();
+
+        // 1. Verify sender's Schnor signature
+        ECC::Scalar::Native ne = m_state.m_kernel->m_Signature.m_e;
+        ne = -ne;
+        ECC::Point::Native s, s2;
+
+        s = m_state.m_publicSenderNonce;
+        s += m_state.m_publicSenderBlindingExcess * ne;
+
+        s2 = ECC::Context::get().G * data.m_senderSignature;
+        ECC::Point p(s), p2(s2);
+
+        if (p.cmp(p2) != 0)
+        {      
+            return HandleConfirmationData::Ptr();
+        }
+
+        // 2. Calculate final signature
+        ECC::Scalar::Native finialSignature = data.m_senderSignature + m_state.m_receiverSignature;
+
+        // 3. Calculate public key for excess
+        ECC::Point::Native x = m_state.m_publicReceiverBlindingExcess;
+        x += m_state.m_publicSenderBlindingExcess;
+        // 4. Verify excess value in final transaction
+        // 5. Create transaction kernel
+       // TxKernel::Ptr kernel = std::make_unique<TxKernel>();
+        m_state.m_kernel->m_Excess = x;
+        m_state.m_kernel->m_Signature.m_k = finialSignature;      
+
+       // m_state.m_transaction.m_vKernels.push_back(std::move(kernel));
+        // 6. Create final transaction and send it to mempool
+        ECC::Amount fee = 0U;
+        
+        // TODO: uncomment assert
+     //   assert(m_state.m_transaction.IsValid(fee, 0U));
+        return res;
+    }
+
+    void Wallet::sendTxInitiation(const wallet::Sender::InvitationData& data)
+    {
+        m_network.sendTxInitiation(PeerLocator(), data);
+    }
+
+    void Wallet::sendTxConfirmation(const wallet::Sender::ConfirmationData& data)
+    {
+        m_network.sendTxConfirmation(PeerLocator(), data);
+    }
+
+    void Wallet::sendChangeOutputConfirmation()
+    {
+        m_network.sendChangeOutputConfirmation(PeerLocator());
+    }
+
+    void Wallet::sendTxConfirmation(const wallet::Receiver::ConfirmationData& data)
+    {
+        m_network.sendTxConfirmation(PeerLocator(), data);
+    }
+
+    void Wallet::registerTx(const Transaction& transaction)
+    {
+        m_network.registerTx(PeerLocator(), transaction);
+    }
+
+    void Wallet::handleTxInitiation(const wallet::Sender::InvitationData& data)
+    {
+        std::lock_guard<std::mutex> lock{ m_receiversMutex };
+        auto it = m_receivers.find(data.m_txId);
+        if (it == m_receivers.end())
+        {
+            auto [it, _] = m_receivers.emplace(data.m_txId, wallet::Receiver{*this, data.m_txId});
+            it->second.start();
+        }
+        else
+        {
+            // TODO: log unexpected TxInitation
+        }
+    }
+    
+    void Wallet::handleTxConfirmation(const wallet::Sender::ConfirmationData& data)
+    {
+        std::lock_guard<std::mutex> lock{ m_receiversMutex };
+        auto it = m_receivers.find(data.m_txId);
+        if (it != m_receivers.end())
+        {
+            it->second.enqueueEvent(wallet::Receiver::TxConfirmationCompleted());
+        }
+        else
+        {
+            // TODO: log unexpected TxConfirmation
+        }
+    }
+
+    //void Wallet::handleChangeOutputConfirmation(const PeerLocator& locator)
+    //{
+
+    //}
+    
+    void Wallet::handleTxConfirmation(const wallet::Receiver::ConfirmationData& data)
+    {
+        std::lock_guard<std::mutex> lock{ m_sendersMutex };
+        auto it = m_senders.find(data.m_txId);
+        if (it != m_senders.end())
+        {
+            it->second.enqueueEvent(wallet::Sender::TxInitCompleted());
+        }
+        else
+        {
+            // TODO: log unexpected TxConfirmation
+        }
+    }
+
+    void Wallet::handleTxRegistration(const Transaction& tx)
+    {
+        std::lock_guard<std::mutex> lock{ m_receiversMutex };
+        if (!m_receivers.empty())
+        {
+            m_receivers.begin()->second.enqueueEvent(wallet::Receiver::TxRegistrationCompleted());
+        }
+        //auto it = m_receivers.find(data.m_txId);
+        //if (it != m_receivers.end())
+        //{
+        //    it->second.enqueueEvent(wallet::Receiver::TxConfirmationCompleted());
+        //}
+        //else
+        //{
+        //    // TODO: log unexpected TxConfirmation
+        //}
+    }
+
+    void Wallet::pumpEvents()
+    {
+        {
+            std::lock_guard<std::mutex> lock{ m_sendersMutex };
+            for (auto& s : m_senders)
+            {
+                s.second.executeQueuedEvents();
+            }
+        }
+        {
+            std::lock_guard<std::mutex> lock{ m_receiversMutex };
+            for (auto& r : m_receivers)
+            {
+                r.second.executeQueuedEvents();
+            }
+        }
+    }
+}