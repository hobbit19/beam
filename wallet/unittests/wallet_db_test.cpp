#include "wallet/wallet_db.h"
#include <assert.h>
#include "test_helpers.h"
#include "core/storage.h"

#include "utility/logger.h"
#include <boost/filesystem.hpp>
#include <algorithm>

using namespace std;
using namespace ECC;
using namespace beam;

WALLET_TEST_INIT

namespace
{
    IKeyChain::Ptr createSqliteKeychain()
    {
        const char* dbName = "wallet.db";
        if (boost::filesystem::exists(dbName))
        {
            boost::filesystem::remove(dbName);
        }
        ECC::NoLeak<ECC::uintBig> seed;
        seed.V = ECC::Zero;
        auto keychain = Keychain::init(dbName, "pass123", seed);
        beam::Block::SystemState::ID id = { };
        id.m_Height = 134;
        keychain->setSystemStateID(id);
        return keychain;
    }
}

void TestKeychain()
{
	auto keychain = createSqliteKeychain();

	Coin coin1(5, Coin::Unspent, 0, 10);
	keychain->store(coin1);

    WALLET_CHECK(coin1.m_id == 1);

	Coin coin2(2, Coin::Unspent, 0, 10);
	keychain->store(coin2);

    WALLET_CHECK(coin2.m_id == 2);
    
    {
	    auto coins = keychain->selectCoins(7);
        WALLET_CHECK(coins.size() == 2);

	
		vector<Coin> localCoins;
		localCoins.push_back(coin2);
		localCoins.push_back(coin1);

		for (size_t i = 0; i < coins.size(); ++i)
		{
            WALLET_CHECK(localCoins[i].m_id == coins[i].m_id);
            WALLET_CHECK(localCoins[i].m_amount == coins[i].m_amount);
            WALLET_CHECK(coins[i].m_status == Coin::Locked);
		}
	}

	{
		coin2.m_status = Coin::Spent;
		

		keychain->update(coin2);

        WALLET_CHECK(keychain->selectCoins(5).size() == 0);
	}

	{
		Block::SystemState::ID a;
		Hash::Processor() << static_cast<uint32_t>(rand()) >> a.m_Hash;
		a.m_Height = rand();

		const char* name = "SystemStateID";
		keychain->setVar(name, "dummy");
		keychain->setVar(name, a);

		Block::SystemState::ID b;
        WALLET_CHECK(keychain->getVar(name, b));

		WALLET_CHECK(a == b);
	}
}

void TestStoreCoins()
{
    auto keychain = createSqliteKeychain();

  
    Coin coin = { 5, Coin::Unspent, 1, 10, KeyType::Coinbase };
    keychain->store(coin);
    coin = { 4, Coin::Unspent, 1, 10, KeyType::Comission };
    keychain->store(coin);
    coin = { 2, Coin::Unspent, 1, 10, KeyType::Regular };
    keychain->store(coin);
    coin = { 5, Coin::Unspent, 1, 10, KeyType::Coinbase };
    keychain->store(coin);
    coin = { 1, Coin::Unspent, 1, 10, KeyType::Regular };
    keychain->store(coin);
    coin = { 5, Coin::Unspent, 1, 10, KeyType::Coinbase };
    keychain->store(coin);
    coin = { 4, Coin::Unspent, 1, 10, KeyType::Comission };
    keychain->store(coin);
    coin = { 1, Coin::Unspent, 1, 10, KeyType::Regular };
    keychain->store(coin);
    coin = { 4, Coin::Unspent, 1, 10, KeyType::Comission };
    keychain->store(coin);
    coin = { 1, Coin::Unspent, 1, 10, KeyType::Regular };
    keychain->store(coin);
    coin = { 1, Coin::Unspent, 1, 10, KeyType::Regular };
    keychain->store(coin);

    auto coins = vector<Coin>{
            Coin{ 5, Coin::Unspent, 1, 10, KeyType::Coinbase },
            Coin{ 4, Coin::Unspent, 1, 10, KeyType::Comission },
            Coin{ 2, Coin::Unspent, 1, 10, KeyType::Regular },
            Coin{ 5, Coin::Unspent, 3, 10, KeyType::Coinbase },
            Coin{ 1, Coin::Unspent, 1, 10, KeyType::Regular },
            Coin{ 5, Coin::Unspent, 1, 10, KeyType::Coinbase },
            Coin{ 4, Coin::Unspent, 1, 10, KeyType::Comission },
            Coin{ 1, Coin::Unspent, 1, 10, KeyType::Regular },
            Coin{ 4, Coin::Unspent, 3, 10, KeyType::Comission },
            Coin{ 1, Coin::Unspent, 1, 10, KeyType::Regular },
            Coin{ 1, Coin::Unspent, 1, 10, KeyType::Regular } };
    keychain->store(coins);


    int coinBase = 0;
    int comission = 0;
    int regular = 0;
    keychain->visit([&coinBase, &comission, &regular](const Coin& coin)->bool
    {
        if (coin.m_key_type == KeyType::Coinbase)
        {
            ++coinBase;
        }
        else if (coin.m_key_type == KeyType::Comission)
        {
            ++comission;
        }
        else if (coin.m_key_type == KeyType::Regular)
        {
            ++regular;
        }
        return true;
    });

    WALLET_CHECK(coinBase == 2);
    WALLET_CHECK(comission == 2);
    WALLET_CHECK(regular == 10);

    coins.clear();
    keychain->visit([&coins](const auto& coin)->bool
    {
        coins.push_back(coin);
        return false;
    });
    WALLET_CHECK(coins[0].m_confirmHash == Zero);
    WALLET_CHECK(coins[0].m_confirmHeight == MaxHeight);
    coins[0].m_confirmHeight = 423;
    coins[0].m_confirmHash = 12345678U;
    keychain->update(coins[0]);
    coins.clear();
    keychain->visit([&coins](const auto& coin)->bool
    {
        coins.push_back(coin);
        return false;
    });
    beam::Merkle::Hash t;
    t = 12345678U;
    WALLET_CHECK(coins[0].m_confirmHash == t);
    WALLET_CHECK(coins[0].m_confirmHeight == 423);
}
using namespace beam;
using namespace beam::wallet;
void TestStoreTxRecord()
{
    auto keychain = createSqliteKeychain();
    TxID id = {{1, 3, 4, 5 ,65}};
    TxDescription tr;
    tr.m_txId = id;
    tr.m_amount = 34;
    tr.m_peerId = unsigned(23);
    tr.m_createTime = 123456;
    tr.m_minHeight = 134;
    tr.m_sender = true;
    tr.m_status = TxDescription::InProgress;
	tr.m_change = 5;
    WALLET_CHECK_NO_THROW(keychain->saveTx(tr));
    WALLET_CHECK_NO_THROW(keychain->saveTx(tr));
    TxDescription tr2 = tr;
    tr2.m_txId = id;
    tr2.m_amount = 43;
    tr2.m_minHeight = 234;
    tr2.m_createTime = 1234564;
    tr2.m_modifyTime = 12345644;
    tr2.m_status = TxDescription::Completed;
	tr2.m_change = 5;
    WALLET_CHECK_NO_THROW(keychain->saveTx(tr2));
    
    auto t = keychain->getTxHistory();
    WALLET_CHECK(t.size() == 1);
    WALLET_CHECK(t[0].m_txId == tr.m_txId);
    WALLET_CHECK(t[0].m_amount == tr.m_amount);
    WALLET_CHECK(t[0].m_minHeight == tr2.m_minHeight);
    WALLET_CHECK(t[0].m_peerId == tr.m_peerId);
    WALLET_CHECK(t[0].m_createTime == tr.m_createTime);
    WALLET_CHECK(t[0].m_modifyTime == tr2.m_modifyTime);
    WALLET_CHECK(t[0].m_sender == tr2.m_sender);
<<<<<<< HEAD
    WALLET_CHECK(t[0].m_status == tr2.m_status);
    TxID id2 = {{ 3,4,5 }};
=======
	WALLET_CHECK(t[0].m_status == tr2.m_status);
    WALLET_CHECK(t[0].m_change == tr2.m_change);
    Uuid id2 = {{ 3,4,5 }};
>>>>>>> 63ad084c
    WALLET_CHECK_NO_THROW(keychain->deleteTx(id2));
    WALLET_CHECK_NO_THROW(keychain->deleteTx(id));

    WALLET_CHECK_NO_THROW(keychain->saveTx(tr2));
    WALLET_CHECK_NO_THROW(keychain->saveTx(tr2));
    boost::optional<TxDescription> tr3;
    WALLET_CHECK_NO_THROW(tr3 = keychain->getTx(tr2.m_txId));
    WALLET_CHECK(tr3.is_initialized());
    WALLET_CHECK(tr3->m_txId == tr2.m_txId);
    WALLET_CHECK(tr3->m_amount == tr2.m_amount);
    WALLET_CHECK(tr3->m_peerId == tr2.m_peerId);
    WALLET_CHECK(tr3->m_message == tr2.m_message);
    WALLET_CHECK(tr3->m_createTime == tr2.m_createTime);
    WALLET_CHECK(tr3->m_modifyTime == tr2.m_modifyTime);
    WALLET_CHECK(tr3->m_sender == tr2.m_sender);
    WALLET_CHECK(tr3->m_status == tr2.m_status);
    WALLET_CHECK(tr3->m_fsmState == tr2.m_fsmState);
    WALLET_CHECK_NO_THROW(keychain->deleteTx(tr2.m_txId));
    WALLET_CHECK(keychain->getTxHistory().empty());

    for (uint8_t i = 0; i < 100; ++i)
    {
        tr.m_txId[0] = i;
        WALLET_CHECK_NO_THROW(keychain->saveTx(tr));
    }
    WALLET_CHECK(keychain->getTxHistory().size() == 100);
    t = keychain->getTxHistory(50, 2);
    WALLET_CHECK(t.size() == 2);
    t = keychain->getTxHistory(99, 10);
    WALLET_CHECK(t.size() == 1);
    t = keychain->getTxHistory(9, 0);
    WALLET_CHECK(t.size() == 0);
    t = keychain->getTxHistory(50, 2);
    id[0] = 50;
    WALLET_CHECK(t[0].m_txId == id);
    id[0] = 51;
    WALLET_CHECK(t[1].m_txId == id);

    t = keychain->getTxHistory(0, 1);
    WALLET_CHECK(t.size() == 1 && t[0].m_txId[0] == 0);

    t = keychain->getTxHistory(99, 1);
    WALLET_CHECK(t.size() == 1 && t[0].m_txId[0] == 99);

    t = keychain->getTxHistory(100, 1);
    WALLET_CHECK(t.size() == 0);
}

void TestRollback()
{
    auto db = createSqliteKeychain();
    for (uint64_t i = 0; i < 9; ++i)
    {
        Coin coin1 = { 5, Coin::Unspent, i, i + 10, KeyType::Regular, Height(i) };
        db->store(coin1);
    }

    for (uint64_t i = 9; i < 10; ++i)
    {
        Coin coin1 = { 5, Coin::Spent, 0, 0, KeyType::Regular, Height(0), Height(i) };
        db->store(coin1);
    }

    db->rollbackConfirmedUtxo(5);

    vector<Coin> coins;
    db->visit([&coins](const auto& c)->bool
    {
        coins.push_back(c);
        return true;
    });

    for (int i = 0; i < 5; ++i)
    {
        auto& c = coins[i];
        WALLET_CHECK(c.m_status == Coin::Unspent);
        WALLET_CHECK(c.m_confirmHeight != MaxHeight);
        WALLET_CHECK(c.m_lockedHeight == MaxHeight);
    }

    for (int i = 6; i < 9; ++i)
    {
        auto& c = coins[i];
        WALLET_CHECK(c.m_status == Coin::Unconfirmed);
        WALLET_CHECK(c.m_confirmHeight == MaxHeight);
        WALLET_CHECK(c.m_lockedHeight == MaxHeight);
    }
    for (int i = 9; i < 10; ++i)
    {
        auto& c = coins[i];
        WALLET_CHECK(c.m_status == Coin::Unspent);
        WALLET_CHECK(c.m_confirmHeight != MaxHeight);
        WALLET_CHECK(c.m_lockedHeight == MaxHeight);
    }
}

void TestTxRollback()
{
    auto keychain = createSqliteKeychain();
    TxID id = { { 1, 3, 4, 5 ,65 } };
    TxID id2 = { {1, 3, 4} };

    Coin coin1 = { 5, Coin::Unspent, 1, 10, KeyType::Coinbase };
    keychain->store(coin1);
    Coin coin2 = { 6, Coin::Unspent, 2, 11, KeyType::Coinbase };
    keychain->store(coin2);
    
    coin2.m_spentTxId = id;
    coin2.m_status = Coin::Locked;
    
    Coin coin3 = { 3, Coin::Unconfirmed, 2 };
    coin3.m_createTxId = id;
    keychain->store(coin3);
    keychain->update({ coin2 });

    vector<Coin> coins;
    keychain->visit([&coins](const Coin& c)->bool
    {
        coins.push_back(c);
        return true;
    });

    WALLET_CHECK(coins.size() == 3);

    WALLET_CHECK(coins[1].m_status == Coin::Locked);
    WALLET_CHECK(coins[1].m_spentTxId == id);
    WALLET_CHECK(coins[2].m_status == Coin::Unconfirmed);
    WALLET_CHECK(coins[2].m_createTxId == id);

    keychain->rollbackTx(id2);

    coins.clear();
    keychain->visit([&coins](const Coin& c)->bool
    {
        coins.push_back(c);
        return true;
    });
    WALLET_CHECK(coins.size() == 3);

    keychain->rollbackTx(id);

    coins.clear();
    keychain->visit([&coins](const Coin& c)->bool
    {
        coins.push_back(c);
        return true;
    });

    WALLET_CHECK(coins.size() == 2);
    WALLET_CHECK(coins[1].m_status == Coin::Unspent);
    WALLET_CHECK(coins[1].m_spentTxId.is_initialized() == false);
}

<<<<<<< HEAD
void TestPeers()
{
    auto db = createSqliteKeychain();
    auto peers = db->getPeers();
    WALLET_CHECK(peers.empty());
    TxPeer peer = {};
    peer.m_walletID = unsigned(1234567890);
    auto p = db->getPeer(peer.m_walletID);
    WALLET_CHECK(p.is_initialized() == false);
    peer.m_address.from_u64(345454545569);
    db->addPeer(peer);
    p = db->getPeer(peer.m_walletID);
    WALLET_CHECK(p.is_initialized() == true);
    WALLET_CHECK(p->m_address == peer.m_address);
    WALLET_CHECK(p->m_walletID == peer.m_walletID);
    peers = db->getPeers();
    WALLET_CHECK(peers.size() == 1);

    WALLET_CHECK(peers[0].m_address == peer.m_address);
    WALLET_CHECK(peers[0].m_walletID == peer.m_walletID);

}

=======
void TestSelect()
{
    auto db = createSqliteKeychain();
    const Amount c = 10;
    for (Amount i = 1; i <= c; ++i)
    {
        Coin c{ i, Coin::Unspent, 1, 10, KeyType::Regular };
        db->store(c);
    }
    for (Amount i = 1; i <= c; ++i)
    {
        auto coins = db->selectCoins(i, false);
        WALLET_CHECK(coins.size() == 1);
        WALLET_CHECK(coins[0].m_amount == i);
    }
    {
        auto coins = db->selectCoins(56, false);
        WALLET_CHECK(coins.empty());
    }
    {
        auto coins = db->selectCoins(55, false);
        WALLET_CHECK(coins.size() == 10);
    }
    {
        auto coins = db->selectCoins(15, false);
        WALLET_CHECK(coins.size() == 2);
    }
    for (Amount i = c + 1; i <= 55; ++i)
    {
        auto coins = db->selectCoins(i, false);
        WALLET_CHECK(!coins.empty());
    }
    // double coins
    for (Amount i = 1; i <= c; ++i)
    {
        Coin c{ i, Coin::Unspent, 1, 10, KeyType::Regular };
        db->store(c);
    }
    auto c2 = c * 2;
    for (Amount i = 1; i <= c; ++i)
    {
        auto coins = db->selectCoins(i, false);
        WALLET_CHECK(coins.size() == 1);
        WALLET_CHECK(coins[0].m_amount == i);
    }
    {
        auto coins = db->selectCoins(111, false);
        WALLET_CHECK(coins.empty());
    }
    {
        auto coins = db->selectCoins(110, false);
        WALLET_CHECK(coins.size() == 20);
    }
    for (Amount i = c + 1; i <= 110; ++i)
    {
        auto coins = db->selectCoins(i, false);
        WALLET_CHECK(!coins.empty());
        auto sum = accumulate(coins.begin(), coins.end(), 0, [](const auto& left, const auto& right) {return left + right.m_amount; });
        WALLET_CHECK(sum == i);
    }

    {
        db->remove(db->selectCoins(110, false));
        vector<Coin> coins = {
            Coin{ 2, Coin::Unspent, 1, 10, KeyType::Regular },
            Coin{ 1, Coin::Unspent, 1, 10, KeyType::Regular },
            Coin{ 9, Coin::Unspent, 1, 10, KeyType::Regular } };
        db->store(coins);
        coins = db->selectCoins(6, false);
        WALLET_CHECK(coins.size() == 1);
        WALLET_CHECK(coins[0].m_amount == 9);
    }
    {
        db->remove(db->selectCoins(12, false));
        vector<Coin> coins = {
            Coin{ 2, Coin::Unspent, 1, 10, KeyType::Regular },
            Coin{ 4, Coin::Unspent, 1, 10, KeyType::Regular },
            Coin{ 4, Coin::Unspent, 1, 10, KeyType::Regular },
            Coin{ 4, Coin::Unspent, 1, 10, KeyType::Regular },
            Coin{ 4, Coin::Unspent, 1, 10, KeyType::Regular } };
        db->store(coins);
        coins = db->selectCoins(5, false);
        WALLET_CHECK(coins.size() == 2);
        WALLET_CHECK(coins[0].m_amount == 2);
    }
    {
        db->remove(db->selectCoins(18, false));
        vector<Coin> coins = {
            Coin{ 235689, Coin::Unspent, 1, 10, KeyType::Regular },
            Coin{ 2999057, Coin::Unspent, 1, 10, KeyType::Regular },
            Coin{ 500000, Coin::Unspent, 1, 10, KeyType::Regular },
            Coin{ 5000000, Coin::Unspent, 1, 10, KeyType::Regular },
            Coin{ 40000000, Coin::Unspent, 1, 10, KeyType::Regular },
            Coin{ 40000000, Coin::Unspent, 1, 10, KeyType::Regular },
            Coin{ 40000000, Coin::Unspent, 1, 10, KeyType::Regular },
        };
        db->store(coins);
        coins = db->selectCoins(41000000);
        WALLET_CHECK(coins.size() == 2);
        WALLET_CHECK(coins[0].m_amount == 2999057);
        WALLET_CHECK(coins[1].m_amount == 40000000);
    }
}
>>>>>>> 63ad084c

int main() 
{
    int logLevel = LOG_LEVEL_DEBUG;
#if LOG_VERBOSE_ENABLED
    logLevel = LOG_LEVEL_VERBOSE;
#endif
    auto logger = beam::Logger::create(logLevel, logLevel);
	ECC::InitializeContext();

	TestKeychain();
    TestStoreCoins();
    TestStoreTxRecord();
    TestTxRollback();
    TestRollback();
<<<<<<< HEAD
    TestPeers();
=======
    TestSelect();
>>>>>>> 63ad084c

    return WALLET_CHECK_RESULT;
}<|MERGE_RESOLUTION|>--- conflicted
+++ resolved
@@ -213,14 +213,9 @@
     WALLET_CHECK(t[0].m_createTime == tr.m_createTime);
     WALLET_CHECK(t[0].m_modifyTime == tr2.m_modifyTime);
     WALLET_CHECK(t[0].m_sender == tr2.m_sender);
-<<<<<<< HEAD
-    WALLET_CHECK(t[0].m_status == tr2.m_status);
-    TxID id2 = {{ 3,4,5 }};
-=======
 	WALLET_CHECK(t[0].m_status == tr2.m_status);
     WALLET_CHECK(t[0].m_change == tr2.m_change);
-    Uuid id2 = {{ 3,4,5 }};
->>>>>>> 63ad084c
+    TxID id2 = {{ 3,4,5 }};
     WALLET_CHECK_NO_THROW(keychain->deleteTx(id2));
     WALLET_CHECK_NO_THROW(keychain->deleteTx(id));
 
@@ -374,7 +369,6 @@
     WALLET_CHECK(coins[1].m_spentTxId.is_initialized() == false);
 }
 
-<<<<<<< HEAD
 void TestPeers()
 {
     auto db = createSqliteKeychain();
@@ -398,7 +392,6 @@
 
 }
 
-=======
 void TestSelect()
 {
     auto db = createSqliteKeychain();
@@ -502,7 +495,6 @@
         WALLET_CHECK(coins[1].m_amount == 40000000);
     }
 }
->>>>>>> 63ad084c
 
 int main() 
 {
@@ -518,11 +510,8 @@
     TestStoreTxRecord();
     TestTxRollback();
     TestRollback();
-<<<<<<< HEAD
     TestPeers();
-=======
     TestSelect();
->>>>>>> 63ad084c
 
     return WALLET_CHECK_RESULT;
 }