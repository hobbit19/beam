<<<<<<< HEAD
#include "wallet/wallet_network.h"
#include "wallet/wallet.h"

#include "test_helpers.h"

#include <assert.h>
#include <iostream>
#include <thread>
#include <mutex>
#include <atomic>
#include <condition_variable>

#include "sqlite_keychain.hpp"
#include "core/proto.h"

using namespace beam;
using namespace std;
using namespace ECC;

WALLET_TEST_INIT

namespace
{
    class BaseTestKeyChain : public IKeyChain
    {
    public:

        ECC::Scalar::Native calcKey(const Coin&) const
        {
            return ECC::Scalar::Native();
        }

        std::vector<beam::Coin> getCoins(const ECC::Amount& amount, bool /*lock*/)
        {
            std::vector<beam::Coin> res;
            ECC::Amount t = 0;
            for (auto& c : m_coins)
            {
                t += c.m_amount;
                c.m_status = Coin::Locked;
                res.push_back(c);
                if (t >= amount)
                {
                    break;
                }
            }
            return res;
        }

        void store(beam::Coin& ) override {}
        void store(std::vector<beam::Coin>& ) {}
        void update(const std::vector<beam::Coin>& ) override {}
        void remove(const std::vector<beam::Coin>& ) override {}
        void remove(const beam::Coin& ) override {}
        void visit(std::function<bool(const beam::Coin& coin)> func) override {}
		void setVarRaw(const char* name, const void* data, int size) override {}
		int getVarRaw(const char* name, void* data) const override { return 0; }
		void setSystemStateID(const Block::SystemState::ID& stateID) override {};
		bool getSystemStateID(Block::SystemState::ID& stateID) const override { return false; };

        Height getCurrentHeight() const override
        {
            return 134;
=======
#include "wallet/wallet_network.h"
#include "wallet/wallet.h"
#include "utility/test_helpers.h"

#include "test_helpers.h"

#include <assert.h>
#include <iostream>
#include <thread>
#include <mutex>
#include <atomic>
#include <condition_variable>

#include "sqlite_keychain.hpp"
#include "core/proto.h"

using namespace beam;
using namespace std;
using namespace ECC;

WALLET_TEST_INIT

namespace
{
    class BaseTestKeyChain : public IKeyChain
    {
    public:

        ECC::Scalar::Native calcKey(const Coin&) const
        {
            return ECC::Scalar::Native();
        }

        std::vector<beam::Coin> getCoins(const ECC::Amount& amount, bool /*lock*/)
        {
            std::vector<beam::Coin> res;
            ECC::Amount t = 0;
            for (auto& c : m_coins)
            {
                t += c.m_amount;
                c.m_status = Coin::Locked;
                res.push_back(c);
                if (t >= amount)
                {
                    break;
                }
            }
            return res;
        }

        void store(beam::Coin& ) override {}
        void store(std::vector<beam::Coin>& ) {}
        void update(const std::vector<beam::Coin>& ) override {}
        void remove(const std::vector<beam::Coin>& ) override {}
        void remove(const beam::Coin& ) override {}
        void visit(std::function<bool(const beam::Coin& coin)> func) override {}
		void setVarRaw(const char* name, const void* data, int size) override {}
		int getVarRaw(const char* name, void* data) const override { return 0; }
		void setSystemStateID(const Block::SystemState::ID& stateID) override {};
		bool getSystemStateID(Block::SystemState::ID& stateID) const override { return false; };

        Height getCurrentHeight() const override
        {
            return 134;
>>>>>>> ac568fd9
        }

    protected:
        std::vector<beam::Coin> m_coins;
    };

    class TestKeyChain : public BaseTestKeyChain
    {
    public:
        TestKeyChain()
        {
            m_coins.emplace_back(5);
            m_coins.emplace_back(2);
            m_coins.emplace_back(3);
        }
    };

    class TestKeyChain2 : public BaseTestKeyChain
    {
    public:
        TestKeyChain2()
        {
            m_coins.emplace_back(1);
            m_coins.emplace_back(3);
        }
    };

    struct SqliteKeychainInt : SqliteKeychain
    {
        SqliteKeychainInt()
        {
            for (auto amount : {5, 2, 1})
            {
                Coin coin(amount);
                coin.m_maturity = 0;
                store(coin);
            }
        }
    };

    template<typename KeychainImpl>
    IKeyChain::Ptr createKeyChain()
    {
        return std::static_pointer_cast<IKeyChain>(std::make_shared<KeychainImpl>());
    }

    struct TestGateway : wallet::sender::IGateway
        , wallet::receiver::IGateway
    {
        void send_tx_invitation(const wallet::InviteReceiver&) override
        {
            cout << "sent tx initiation message\n";
        }

        void send_tx_confirmation(const wallet::ConfirmTransaction&) override
        {
            cout << "sent senders's tx confirmation message\n";
        }

        void send_tx_failed(const Uuid& /*txId*/) override
        {

        }

        void on_tx_completed(const Uuid& /*txId*/) override
        {
            cout << __FUNCTION__ << "\n";
        }

        void send_tx_confirmation(const wallet::ConfirmInvitation&) override
        {
            cout << "sent recever's tx confirmation message\n";
        }

        void register_tx(const Uuid&, Transaction::Ptr) override
        {
            cout << "sent tx registration request\n";
        }

        void send_tx_registered(UuidPtr&&) override
        {
            cout << "sent tx registration completed \n";
        }
    };

    struct IOLoop
    {
        using Task = function<void()>;
        IOLoop() : m_shutdown{ false }
        {

        }

        void shutdown()
        {
            m_shutdown.store(true);
            m_cv.notify_all();
        }

        bool isShutdown() const
        {
            return m_shutdown.load();
        }

        void run()
        {
            while (!isShutdown())
            {
                Task task;
                {
                    unique_lock<mutex> lock(m_tasksMutex);
                    if (!m_tasks.empty())
                    {
                        task = move(m_tasks.front());
                        m_tasks.pop_front();
                    }
                    else
                    {
                        m_cv.wait(lock, [this] { return !m_tasks.empty() || isShutdown(); });
                    }
                }
                if (task)
                {
                    try
                    {
                        task();
                    }
                    catch (...)
                    {

                    }
                }
            }
        }

        void enqueueTask(Task&& task)
        {
            lock_guard<mutex> lock{ m_tasksMutex };
            m_tasks.push_back(move(task));
            m_cv.notify_one();
        }

        deque<Task> m_tasks;
        mutex m_tasksMutex;
        condition_variable m_cv;
        atomic<bool> m_shutdown;
    };


    //
    // Test impl of the network io. The second thread isn't really needed, though this is much close to reality
    //
    struct TestNetworkBase : public INetworkIO
    {
        using Task = function<void()>;
        TestNetworkBase(IOLoop& mainLoop)
            : m_peerCount{0}
            , m_mainLoop(mainLoop)
            , m_thread{ [this] { m_networkLoop.run(); } }
        {

        }

        void shutdown()
        {
            m_networkLoop.shutdown();
            m_mainLoop.enqueueTask([this]()
            {
                m_thread.join();
                m_mainLoop.shutdown();
            });
        }

        void registerPeer(IWallet* walletPeer)
        {
            m_peers.push_back(walletPeer);

            walletPeer->handle_node_message(proto::NewTip{ 0 });

            proto::Hdr msg = { 0 };
            msg.m_Description.m_Height = 134;
            walletPeer->handle_node_message(move(msg));
        }

        void enqueueNetworkTask(Task&& task)
        {
            m_networkLoop.enqueueTask([this, t = std::move(task)]()
            {
                m_mainLoop.enqueueTask([t = std::move(t)](){t(); });
            });
        }

        template<typename Msg>
        void send(size_t peedId, uint64_t to, const Msg& msg)
        {
            Serializer s;
            s & msg;
            ByteBuffer buf;
            s.swap_buf(buf);
            enqueueNetworkTask([this, peedId, to, buf = move(buf)]()
            {
                Deserializer d;
                d.reset(&buf[0], buf.size());
                Msg msg;
                d & msg;
                m_peers[peedId]->handle_tx_message(to, move(msg));
            });
        }

        int m_peerCount;

        vector<IWallet*> m_peers;
        IOLoop m_networkLoop;
        IOLoop& m_mainLoop;
        thread m_thread;
    };

    struct TestNetwork : public TestNetworkBase
    {
        TestNetwork(IOLoop& mainLoop) : TestNetworkBase{ mainLoop }
        {}

        void send_tx_message(PeerId to, const wallet::InviteReceiver& data) override
        {
            cout << "[Sender] send_tx_invitation\n";
            ++m_peerCount;
            assert(data.m_height == 134);
            WALLET_CHECK(data.m_height == 134);
            WALLET_CHECK(data.m_amount == 6);
            send(1, to, data);
        }

        void send_tx_message(PeerId to, const wallet::ConfirmTransaction& data) override
        {
            cout << "[Sender] send_tx_confirmation\n";
            send(1, to, data);
        }

        void send_tx_message(PeerId to, const wallet::ConfirmInvitation& data) override
        {
            cout << "[Receiver] send_tx_confirmation\n";
            ++m_peerCount;
            send(0, to, data);
        }

        void send_tx_message(PeerId to, const wallet::TxRegistered& data) override
        {
            cout << "[Receiver] send_tx_registered\n";
            send(0, to, data);
        }

        void send_tx_message(beam::PeerId to, const beam::wallet::TxFailed& data) override
        {
            cout << "TxFailed\n";
            send(0, to, data);
        }

        void send_node_message(proto::NewTransaction&& data) override
        {
            cout << "[Receiver] register_tx\n";
            enqueueNetworkTask([this, data] {m_peers[1]->handle_node_message(proto::Boolean{ true }); });
        }

        void send_node_message(proto::GetMined&& data) override
        {
            cout << "[Receiver] register_tx\n";
            enqueueNetworkTask([this, data] {m_peers[1]->handle_node_message(proto::Mined{ }); });
        }

        void send_node_message(proto::GetProofUtxo&&) override
        {
            cout << "[Sender] send_output_confirmation\n";
            int id = m_proof_id;
            --m_proof_id;
            if (m_proof_id < 0)
            {
                m_proof_id = 1;
            }
            enqueueNetworkTask([this, id] {m_peers[id]->handle_node_message(proto::ProofUtxo()); });
        }

        void send_node_message(proto::GetHdr&&) override
        {
            cout << "[Sender] request chain header\n";
        }

        void close_connection(beam::PeerId) override
        {
        }

        void close_node_connection() override
        {
            ++m_closeNodeCount;
        }

        int m_proof_id{ 1 };
        int m_closeNodeCount{ 0 };
    };
}

template<typename KeychainS, typename KeychainR>
void TestWalletNegotiation()
{
    cout << "\nTesting wallets negotiation...\n";

    PeerId receiver_id = 4;
    IOLoop mainLoop;
    TestNetwork network{ mainLoop };

    int count = 0;
    auto f = [&count, &network](const auto& /*id*/)
    {
        if (++count >= network.m_peerCount)
        {
            network.shutdown();
        }
    };

    Wallet sender(createKeyChain<KeychainS>(), network, f);
    Wallet receiver(createKeyChain<KeychainR>(), network, f);

    network.registerPeer(&sender);
    network.registerPeer(&receiver);

    sender.transfer_money(receiver_id, 6);
    mainLoop.run();

    WALLET_CHECK(network.m_closeNodeCount == 4);
}

void TestRollback()
{

}

void TestFSM()
{
    cout << "\nTesting wallet's fsm...\nsender\n";
    TestGateway gateway;
    Uuid id;

    wallet::Sender s{ gateway, createKeyChain<TestKeyChain>(), id , 6};
    s.start();
    WALLET_CHECK(s.process_event(wallet::Sender::TxInitCompleted{ wallet::ConfirmInvitation() }));
    WALLET_CHECK(s.process_event(wallet::Sender::TxConfirmationCompleted()));

    cout << "\nreceiver\n";
    wallet::InviteReceiver initData;
    initData.m_amount = 100;
    wallet::Receiver r{ gateway, createKeyChain<TestKeyChain>(), initData };
    r.start();
    WALLET_CHECK(!r.process_event(wallet::Receiver::TxRegistrationCompleted()));
    WALLET_CHECK(r.process_event(wallet::Receiver::TxFailed()));
    WALLET_CHECK(r.process_event(wallet::Receiver::TxConfirmationCompleted()));
}

enum NodeNetworkMessageCodes : uint8_t
{
    NewTipCode = 1,
    NewTransactionCode = 23,
    BooleanCode = 5,
    HdrCode = 3,
    GetUtxoProofCode = 10,
    ProofUtxoCode = 12,
	ConfigCode = 20
};

class TestNode : public IErrorHandler
{
public:
    TestNode(io::Address address, io::Reactor::Ptr reactor = io::Reactor::Ptr())
        : m_protocol{ 0xAA, 0xBB, 0xCC, 150, *this, 2000}
        , m_address{ address }
        , m_reactor{ reactor ? reactor : io::Reactor::create()}
        , m_server{io::TcpServer::create(m_reactor, m_address, BIND_THIS_MEMFN(on_stream_accepted))}
        , m_tag{ 0 }
    {
        m_protocol.add_message_handler<TestNode, proto::NewTransaction, &TestNode::on_message>(NewTransactionCode, this, 1, 2000);
        m_protocol.add_message_handler<TestNode, proto::GetProofUtxo,   &TestNode::on_message>(GetUtxoProofCode, this, 1, 2000);
		m_protocol.add_message_handler<TestNode, proto::Config,         &TestNode::on_message>(ConfigCode, this, 1, 2000);
    }

private:

    // IErrorHandler
    void on_protocol_error(uint64_t /*fromStream*/, ProtocolError /*error*/) override
    {
        assert(false && "NODE: on_protocol_error");
    }

    // protocol handler
    bool on_message(uint64_t connectionId, proto::NewTransaction&& /*data*/)
    {
        send(connectionId, BooleanCode, proto::Boolean{true});
        return true;
    }

    bool on_message(uint64_t connectionId, proto::GetProofUtxo&& /*data*/)
    {
        send(connectionId, ProofUtxoCode, proto::ProofUtxo());
        return true;
    }

	bool on_message(uint64_t connectionId, proto::Config&& /*data*/)
	{
        proto::Hdr msg = { 0 };
        msg.m_Description.m_Height = 134;
        send(connectionId, HdrCode, move(msg));
		return true;
	}

    template <typename T>
    void send(PeerId to, MsgType type, T&& data)
    {
        auto it = m_connections.find(to);
        if (it != m_connections.end())
        {
            SerializedMsg msgToSend;
            m_protocol.serialize(msgToSend, type, data);
            it->second->write_msg(msgToSend);
        }
        else
        {
            LOG_ERROR() << "No connection";
            // add some handling
        }
    }

<<<<<<< HEAD
    void on_connection_error(uint64_t /*fromStream*/, io::ErrorCode /*errorCode*/) override
=======
    void on_connection_error(uint64_t fromStream, int /*errorCode*/) override
>>>>>>> ac568fd9
    {
        if (auto it = m_connections.find(fromStream); it != m_connections.end())
        {
            ++m_closeCount;
        }
    }

    void on_stream_accepted(io::TcpStream::Ptr&& newStream, int errorCode)
    {
        if (errorCode == 0)
        {
            LOG_DEBUG() << "Stream accepted: " << newStream->peer_address();
            auto tag = ++m_tag;// id
            m_connections.emplace(tag, make_unique<Connection>(
                    m_protocol,
                    tag,
                    Connection::inbound,
                    100,
                    std::move(newStream)));

            ++m_connectCount;
            send(tag, NewTipCode, proto::NewTip{ 0 });
        }
        else
        {
       //     on_connection_error(m_address.packed, errorCode);
        }
    }

    Protocol m_protocol;
    io::Address m_address;
    io::Reactor::Ptr m_reactor;
    io::TcpServer::Ptr m_server;

    std::map<uint64_t, std::unique_ptr<Connection>> m_connections;
    uint64_t m_tag;
public:
    int m_connectCount{ 0 };
    int m_closeCount{ 0 };
};

void TestP2PWalletNegotiationST()
{
    cout << "\nTesting p2p wallets negotiation single thread...\n";
    helpers::StopWatch sw;
    sw.start();
    auto node_address = io::Address::localhost().port(32125);
    auto receiver_address = io::Address::localhost().port(32124);
    auto sender_address = io::Address::localhost().port(32123);

    io::Reactor::Ptr main_reactor{ io::Reactor::create() };
    io::Reactor::Scope scope(*main_reactor);

    TestNode node{ node_address, main_reactor };
    WalletNetworkIO sender_io{ sender_address, node_address, false, createKeyChain<TestKeyChain>(), main_reactor };
    WalletNetworkIO receiver_io{ receiver_address, node_address, true, createKeyChain<TestKeyChain2>(), main_reactor, 1000, 5000, 100 };

    sender_io.transfer_money(receiver_address, 6);

    main_reactor->run();
    sw.stop();
    cout << "Elapsed: " << sw.milliseconds() << " ms\n";
    WALLET_CHECK(node.m_connectCount == 3);
    WALLET_CHECK(node.m_closeCount == 3);
 }

void TestSplitKey()
{
	Scalar::Native nonce;
	nonce = (uint64_t) 0xa231234f92381353UL;

    auto res1 = beam::split_key(nonce, 123456789);
    auto res2 = beam::split_key(nonce, 123456789);
    auto res3 = beam::split_key(nonce, 123456789);
    WALLET_CHECK(res1.first == res2.first && res2.first == res3.first);
    WALLET_CHECK(res1.second == res2.second && res2.second == res3.second);
    Scalar::Native s2 = res1.second;
    s2 = -s2;
    Scalar::Native s1 = res1.first+s2;
    WALLET_CHECK(s1 == nonce);
}

#define LOG_VERBOSE_ENABLED 0

int main()
{
    int logLevel = LOG_LEVEL_DEBUG;
#if LOG_VERBOSE_ENABLED
    logLevel = LOG_LEVEL_VERBOSE;
#endif
    auto logger = beam::Logger::create(logLevel, logLevel);

    TestSplitKey();

    TestP2PWalletNegotiationST();
    TestWalletNegotiation<TestKeyChain, TestKeyChain2>();
    TestWalletNegotiation<SqliteKeychainInt, TestKeyChain2>();
    TestRollback();
    TestFSM();

    assert(g_failureCount == 0);
    return WALLET_CHECK_RESULT;
}
<|MERGE_RESOLUTION|>--- conflicted
+++ resolved
@@ -1,6 +1,6 @@
-<<<<<<< HEAD
 #include "wallet/wallet_network.h"
 #include "wallet/wallet.h"
+#include "utility/test_helpers.h"
 
 #include "test_helpers.h"
 
@@ -62,72 +62,6 @@
         Height getCurrentHeight() const override
         {
             return 134;
-=======
-#include "wallet/wallet_network.h"
-#include "wallet/wallet.h"
-#include "utility/test_helpers.h"
-
-#include "test_helpers.h"
-
-#include <assert.h>
-#include <iostream>
-#include <thread>
-#include <mutex>
-#include <atomic>
-#include <condition_variable>
-
-#include "sqlite_keychain.hpp"
-#include "core/proto.h"
-
-using namespace beam;
-using namespace std;
-using namespace ECC;
-
-WALLET_TEST_INIT
-
-namespace
-{
-    class BaseTestKeyChain : public IKeyChain
-    {
-    public:
-
-        ECC::Scalar::Native calcKey(const Coin&) const
-        {
-            return ECC::Scalar::Native();
-        }
-
-        std::vector<beam::Coin> getCoins(const ECC::Amount& amount, bool /*lock*/)
-        {
-            std::vector<beam::Coin> res;
-            ECC::Amount t = 0;
-            for (auto& c : m_coins)
-            {
-                t += c.m_amount;
-                c.m_status = Coin::Locked;
-                res.push_back(c);
-                if (t >= amount)
-                {
-                    break;
-                }
-            }
-            return res;
-        }
-
-        void store(beam::Coin& ) override {}
-        void store(std::vector<beam::Coin>& ) {}
-        void update(const std::vector<beam::Coin>& ) override {}
-        void remove(const std::vector<beam::Coin>& ) override {}
-        void remove(const beam::Coin& ) override {}
-        void visit(std::function<bool(const beam::Coin& coin)> func) override {}
-		void setVarRaw(const char* name, const void* data, int size) override {}
-		int getVarRaw(const char* name, void* data) const override { return 0; }
-		void setSystemStateID(const Block::SystemState::ID& stateID) override {};
-		bool getSystemStateID(Block::SystemState::ID& stateID) const override { return false; };
-
-        Height getCurrentHeight() const override
-        {
-            return 134;
->>>>>>> ac568fd9
         }
 
     protected:
@@ -556,11 +490,7 @@
         }
     }
 
-<<<<<<< HEAD
-    void on_connection_error(uint64_t /*fromStream*/, io::ErrorCode /*errorCode*/) override
-=======
-    void on_connection_error(uint64_t fromStream, int /*errorCode*/) override
->>>>>>> ac568fd9
+    void on_connection_error(uint64_t fromStream, io::ErrorCode /*errorCode*/) override
     {
         if (auto it = m_connections.find(fromStream); it != m_connections.end())
         {
@@ -663,4 +593,4 @@
 
     assert(g_failureCount == 0);
     return WALLET_CHECK_RESULT;
-}
+}