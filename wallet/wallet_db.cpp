--- conflicted
+++ resolved
@@ -885,56 +885,35 @@
     {
 		sqlite::Transaction trans(_db);
 
-<<<<<<< HEAD
 		{
 			const char* selectReq = "SELECT * FROM " HISTORY_NAME " WHERE txId=?1;";
 			sqlite::Statement stm2(_db, selectReq);
 			stm2.bind(1, p.m_txId);
 
-			if (stm2.step())
-			{
-				const char* updateReq = "UPDATE " HISTORY_NAME " SET modifyTime=?2, status=?3, fsmState=?4 WHERE txId=?1;";
-				sqlite::Statement stm(_db, updateReq);
-
-				stm.bind(1, p.m_txId);
-				stm.bind(2, p.m_modifyTime);
-				stm.bind(3, p.m_status);
-				stm.bind(4, p.m_fsmState);
-				stm.step();
-			}
-			else
-			{
-				const char* insertReq = "INSERT INTO " HISTORY_NAME " (" ENUM_HISTORY_FIELDS(LIST, COMMA,) ") VALUES(" ENUM_HISTORY_FIELDS(BIND_LIST, COMMA,) ");";
-				sqlite::Statement stm(_db, insertReq);
-				ENUM_HISTORY_FIELDS(STM_BIND_LIST, NOSEP, p);
-				stm.step();
-			}
+	        if (stm2.step())
+	        {
+	            const char* updateReq = "UPDATE " HISTORY_NAME " SET modifyTime=?2, status=?3, fsmState=?4, minHeight=?5 WHERE txId=?1;";
+	            sqlite::Statement stm(_db, updateReq);
+
+	            stm.bind(1, p.m_txId);
+	            stm.bind(2, p.m_modifyTime);
+	            stm.bind(3, p.m_status);
+	            stm.bind(4, p.m_fsmState);
+	            stm.bind(5, p.m_minHeight);
+	            stm.step();
+	        }
+	        else
+	        {
+	            const char* insertReq = "INSERT INTO " HISTORY_NAME " (" ENUM_HISTORY_FIELDS(LIST, COMMA,) ") VALUES(" ENUM_HISTORY_FIELDS(BIND_LIST, COMMA,) ");";
+	            sqlite::Statement stm(_db, insertReq);
+	            ENUM_HISTORY_FIELDS(STM_BIND_LIST, NOSEP, p);
+	            stm.step();
+	        }
 		}
 
 		trans.commit();
 
 		notifyTransactionChanged();
-=======
-        if (stm2.step())
-        {
-            const char* updateReq = "UPDATE " HISTORY_NAME " SET modifyTime=?2, status=?3, fsmState=?4, minHeight=?5 WHERE txId=?1;";
-            sqlite::Statement stm(_db, updateReq);
-
-            stm.bind(1, p.m_txId);
-            stm.bind(2, p.m_modifyTime);
-            stm.bind(3, p.m_status);
-            stm.bind(4, p.m_fsmState);
-            stm.bind(5, p.m_minHeight);
-            stm.step();
-        }
-        else
-        {
-            const char* insertReq = "INSERT INTO " HISTORY_NAME " (" ENUM_HISTORY_FIELDS(LIST, COMMA,) ") VALUES(" ENUM_HISTORY_FIELDS(BIND_LIST, COMMA,) ");";
-            sqlite::Statement stm(_db, insertReq);
-            ENUM_HISTORY_FIELDS(STM_BIND_LIST, NOSEP, p);
-            stm.step();
-        }
->>>>>>> 42e5e535
     }
 
     void Keychain::deleteTx(const Uuid& txId)
