// Copyright 2018 The Beam Team
//
// Licensed under the Apache License, Version 2.0 (the "License");
// you may not use this file except in compliance with the License.
// You may obtain a copy of the License at
//
//    http://www.apache.org/licenses/LICENSE-2.0
//
// Unless required by applicable law or agreed to in writing, software
// distributed under the License is distributed on an "AS IS" BASIS,
// WITHOUT WARRANTIES OR CONDITIONS OF ANY KIND, either express or implied.
// See the License for the specific language governing permissions and
// limitations under the License.

#pragma once

#include "wallet/common.h"
#include "wallet/wallet_db.h"

#include <boost/optional.hpp>
#include "utility/logger.h"

namespace beam { namespace wallet
{

    TxID GenerateTxID();

    struct ITransaction
    {
        using Ptr = std::shared_ptr<ITransaction>;
        virtual TxType GetType() const = 0;
        virtual void Update() = 0;
        virtual void Cancel() = 0;
    };

    class TransactionFailedException : public std::runtime_error
    {
    public:
        TransactionFailedException(bool notify, const char* message = "");
        bool ShouldNofify() const;
    private:
        bool m_Notify;
    };

    //
    // State machine for managing per transaction negotiations between wallets
    // 
    class BaseTransaction : public ITransaction
    {
    public:
        using Ptr = std::shared_ptr<BaseTransaction>;
        BaseTransaction(INegotiatorGateway& gateway
                      , beam::IKeyChain::Ptr keychain
                      , const TxID& txID);

        const TxID& GetTxID() const;
        void Update() override;
        void Cancel() override;

        template <typename T>
        bool GetParameter(TxParameterID paramID, T& value) const
        {
            return getTxParameter(m_Keychain, GetTxID(), paramID, value);
        }

        template <typename T>
        T GetMandatoryParameter(TxParameterID paramID) const
        {
            T value{};
            if (!getTxParameter(m_Keychain, GetTxID(), paramID, value))
            {
                std::stringstream ss;
<<<<<<< HEAD
                ss << " Failed to get parameter: " << static_cast<uint8_t>(paramID);
=======
                ss <<  " Failed to get parameter: " << static_cast<uint8_t>(paramID);
>>>>>>> a5e59e7e
                throw TransactionFailedException(true, ss.str().c_str());
            }
            return value;
        }

        template <typename T>
        bool SetParameter(TxParameterID paramID, const T& value)
        {
            return setTxParameter(m_Keychain, GetTxID(), paramID, value);
        }
        IKeyChain::Ptr GetKeychain();
        bool IsInitiator() const;
    protected:

        void ConfirmKernel(const TxKernel& kernel);
        void CompleteTx();
        void RollbackTx();
        void UpdateTxDescription(TxStatus s);

        std::vector<Input::Ptr> GetTxInputs(const TxID& txID) const;
        std::vector<Output::Ptr> GetTxOutputs(const TxID& txID) const;
        std::vector<Coin> GetUnconfirmedOutputs() const;
        void CreateOutput(Amount amount, Height currentHeight);
        void PrepareSenderUTXOs(Amount amount, Height currentHeight);

<<<<<<< HEAD
        void OnFailed(const std::string& message = "", bool notify = false);
=======

        void OnFailed(bool notify = false);
>>>>>>> a5e59e7e

        bool GetTip(Block::SystemState::Full& state) const;

        bool SendTxParameters(SetTxParameter&& msg) const;
        virtual void UpdateImpl() = 0;
    protected:

        INegotiatorGateway& m_Gateway;
        beam::IKeyChain::Ptr m_Keychain;

        TxID m_ID;
        mutable boost::optional<bool> m_IsInitiator;

    };

    class SimpleTransaction : public BaseTransaction
    {
    public:
        SimpleTransaction(INegotiatorGateway& gateway
                        , beam::IKeyChain::Ptr keychain
                        , const TxID& txID);
    private:
        TxType GetType() const override;
        void UpdateImpl() override;
    };

    struct TxBuilder
    {
        BaseTransaction& m_Tx;

        // input
        Amount m_Amount;
        Amount m_Fee;
        Amount m_Change;
        Height m_MinHeight;
        std::vector<Input::Ptr> m_Inputs;
        std::vector<Output::Ptr> m_Outputs;
        ECC::Scalar::Native m_BlindingExcess;
        ECC::Scalar::Native m_Offset;

        // peer values
        ECC::Scalar::Native m_PartialSignature;
        ECC::Point::Native m_PeerPublicNonce;
        ECC::Point::Native m_PeerPublicExcess;
        
        // deduced values, 
        TxKernel::Ptr m_Kernel;
        ECC::Scalar::Native m_PeerSignature;
        ECC::Hash::Value m_Message;
        ECC::Signature::MultiSig m_MultiSig;

        TxBuilder(BaseTransaction& tx, Amount amount, Amount fee);

        void SelectInputs();
        void AddChangeOutput();
        void AddOutput(Amount amount);
        Output::Ptr CreateOutput(Amount amount, bool shared = false, Height incubation = 0);
        void GenerateNonce();
        ECC::Point::Native GetPublicExcess() const;
        ECC::Point::Native GetPublicNonce() const;
        bool GetInitialTxParams();
        bool GetPeerPublicExcessAndNonce();
        bool GetPeerSignature();
        bool GetPeerInputsAndOutputs();
        void SetMinHeight(Height minHeight);
        Transaction::Ptr CreateTransaction();
        void SignPartial();
        bool IsPeerSignatureValid() const;
    };

}}<|MERGE_RESOLUTION|>--- conflicted
+++ resolved
@@ -1,15 +1,15 @@
-// Copyright 2018 The Beam Team
-//
-// Licensed under the Apache License, Version 2.0 (the "License");
-// you may not use this file except in compliance with the License.
-// You may obtain a copy of the License at
-//
-//    http://www.apache.org/licenses/LICENSE-2.0
-//
-// Unless required by applicable law or agreed to in writing, software
-// distributed under the License is distributed on an "AS IS" BASIS,
-// WITHOUT WARRANTIES OR CONDITIONS OF ANY KIND, either express or implied.
-// See the License for the specific language governing permissions and
+// Copyright 2018 The Beam Team
+//
+// Licensed under the Apache License, Version 2.0 (the "License");
+// you may not use this file except in compliance with the License.
+// You may obtain a copy of the License at
+//
+//    http://www.apache.org/licenses/LICENSE-2.0
+//
+// Unless required by applicable law or agreed to in writing, software
+// distributed under the License is distributed on an "AS IS" BASIS,
+// WITHOUT WARRANTIES OR CONDITIONS OF ANY KIND, either express or implied.
+// See the License for the specific language governing permissions and
 // limitations under the License.
 
 #pragma once
@@ -22,7 +22,7 @@
 
 namespace beam { namespace wallet
 {
-
+
     TxID GenerateTxID();
 
     struct ITransaction
@@ -70,11 +70,7 @@
             if (!getTxParameter(m_Keychain, GetTxID(), paramID, value))
             {
                 std::stringstream ss;
-<<<<<<< HEAD
-                ss << " Failed to get parameter: " << static_cast<uint8_t>(paramID);
-=======
                 ss <<  " Failed to get parameter: " << static_cast<uint8_t>(paramID);
->>>>>>> a5e59e7e
                 throw TransactionFailedException(true, ss.str().c_str());
             }
             return value;
@@ -100,12 +96,7 @@
         void CreateOutput(Amount amount, Height currentHeight);
         void PrepareSenderUTXOs(Amount amount, Height currentHeight);
 
-<<<<<<< HEAD
         void OnFailed(const std::string& message = "", bool notify = false);
-=======
-
-        void OnFailed(bool notify = false);
->>>>>>> a5e59e7e
 
         bool GetTip(Block::SystemState::Full& state) const;
 
@@ -124,56 +115,56 @@
     class SimpleTransaction : public BaseTransaction
     {
     public:
-        SimpleTransaction(INegotiatorGateway& gateway
-                        , beam::IKeyChain::Ptr keychain
+        SimpleTransaction(INegotiatorGateway& gateway
+                        , beam::IKeyChain::Ptr keychain
                         , const TxID& txID);
-    private:
-        TxType GetType() const override;
-        void UpdateImpl() override;
+    private:
+        TxType GetType() const override;
+        void UpdateImpl() override;
     };
 
-    struct TxBuilder
-    {
-        BaseTransaction& m_Tx;
-
-        // input
-        Amount m_Amount;
-        Amount m_Fee;
-        Amount m_Change;
-        Height m_MinHeight;
-        std::vector<Input::Ptr> m_Inputs;
-        std::vector<Output::Ptr> m_Outputs;
-        ECC::Scalar::Native m_BlindingExcess;
-        ECC::Scalar::Native m_Offset;
-
-        // peer values
-        ECC::Scalar::Native m_PartialSignature;
-        ECC::Point::Native m_PeerPublicNonce;
-        ECC::Point::Native m_PeerPublicExcess;
-        
-        // deduced values, 
-        TxKernel::Ptr m_Kernel;
-        ECC::Scalar::Native m_PeerSignature;
-        ECC::Hash::Value m_Message;
-        ECC::Signature::MultiSig m_MultiSig;
-
-        TxBuilder(BaseTransaction& tx, Amount amount, Amount fee);
-
-        void SelectInputs();
-        void AddChangeOutput();
-        void AddOutput(Amount amount);
-        Output::Ptr CreateOutput(Amount amount, bool shared = false, Height incubation = 0);
-        void GenerateNonce();
-        ECC::Point::Native GetPublicExcess() const;
-        ECC::Point::Native GetPublicNonce() const;
-        bool GetInitialTxParams();
-        bool GetPeerPublicExcessAndNonce();
-        bool GetPeerSignature();
-        bool GetPeerInputsAndOutputs();
-        void SetMinHeight(Height minHeight);
-        Transaction::Ptr CreateTransaction();
-        void SignPartial();
-        bool IsPeerSignatureValid() const;
+    struct TxBuilder
+    {
+        BaseTransaction& m_Tx;
+
+        // input
+        Amount m_Amount;
+        Amount m_Fee;
+        Amount m_Change;
+        Height m_MinHeight;
+        std::vector<Input::Ptr> m_Inputs;
+        std::vector<Output::Ptr> m_Outputs;
+        ECC::Scalar::Native m_BlindingExcess;
+        ECC::Scalar::Native m_Offset;
+
+        // peer values
+        ECC::Scalar::Native m_PartialSignature;
+        ECC::Point::Native m_PeerPublicNonce;
+        ECC::Point::Native m_PeerPublicExcess;
+        
+        // deduced values, 
+        TxKernel::Ptr m_Kernel;
+        ECC::Scalar::Native m_PeerSignature;
+        ECC::Hash::Value m_Message;
+        ECC::Signature::MultiSig m_MultiSig;
+
+        TxBuilder(BaseTransaction& tx, Amount amount, Amount fee);
+
+        void SelectInputs();
+        void AddChangeOutput();
+        void AddOutput(Amount amount);
+        Output::Ptr CreateOutput(Amount amount, bool shared = false, Height incubation = 0);
+        void GenerateNonce();
+        ECC::Point::Native GetPublicExcess() const;
+        ECC::Point::Native GetPublicNonce() const;
+        bool GetInitialTxParams();
+        bool GetPeerPublicExcessAndNonce();
+        bool GetPeerSignature();
+        bool GetPeerInputsAndOutputs();
+        void SetMinHeight(Height minHeight);
+        Transaction::Ptr CreateTransaction();
+        void SignPartial();
+        bool IsPeerSignatureValid() const;
     };
 
 }}