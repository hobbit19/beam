language: cpp

script:
  - cmake -DCMAKE_BUILD_TYPE=Debug .
  - make
  - ctest --verbose

matrix:
  include:
    - os: osx
<<<<<<< HEAD
      osx_image: xcode9.3beta
      #before_install:
        #- eval "brew install boost"
=======
      osx_image: xcode9.3
>>>>>>> cfa33bd7

    - os: linux
      addons:
        apt:
          sources:
            - ubuntu-toolchain-r-test
          packages:
            - g++-7
            - cmake-data
            - cmake
            - libboost-all-dev
      before_install:
        - eval "CC=gcc-7 && CXX=g++-7"

notifications:
  email:
    - big.romanov@gmail.com<|MERGE_RESOLUTION|>--- conflicted
+++ resolved
@@ -8,13 +8,7 @@
 matrix:
   include:
     - os: osx
-<<<<<<< HEAD
-      osx_image: xcode9.3beta
-      #before_install:
-        #- eval "brew install boost"
-=======
       osx_image: xcode9.3
->>>>>>> cfa33bd7
 
     - os: linux
       addons:
