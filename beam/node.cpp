--- conflicted
+++ resolved
@@ -209,11 +209,7 @@
 	vctx.m_pTx = &block;
 	vctx.m_bAbort = false;
 	vctx.m_Remaining = nThreads;
-<<<<<<< HEAD
-	vctx.m_Context.m_bRangeMode = true;
-=======
 	vctx.m_Context.m_bBlockMode = true;
->>>>>>> 0ef0fe77
 	vctx.m_Context.m_hMin = h0;
 	vctx.m_Context.m_hMax = h1;
 	vctx.m_Context.m_nVerifiers = nThreads;
@@ -243,11 +239,7 @@
 	VerifierContext& vctx = *pVctx;
 
 	TxBase::Context ctx;
-<<<<<<< HEAD
-	ctx.m_bRangeMode = true;
-=======
 	ctx.m_bBlockMode = true;
->>>>>>> 0ef0fe77
 	ctx.m_hMin = vctx.m_Context.m_hMin;
 	ctx.m_hMax = vctx.m_Context.m_hMax;
 	ctx.m_nVerifiers = vctx.m_Context.m_nVerifiers;
@@ -1012,13 +1004,9 @@
 		bool bMineGenesis = pTreasury || get_ParentObj().m_Cfg.m_TestMode.m_bMineGenesisBlock;
 		if (!bMineGenesis)
 			return false;
-<<<<<<< HEAD
-	}
-=======
 	} else
 		if (pTreasury)
 			LOG_WARNING() << "Treasury ignored, already past genesis block";
->>>>>>> 0ef0fe77
 
 	Task::Ptr pTask(std::make_shared<Task>());
 
