<<<<<<< HEAD
#pragma once

#include "beam/node.h"
#include <boost/program_options.hpp>

class BaseTestNodeConnection : public beam::proto::NodeConnection
{
public:
	BaseTestNodeConnection(int argc, char* argv[]);

	void DisabledTimer();

	void Run();

	int CheckOnFailed();
protected:
	void ParseCommandLine(int argc, char* argv[]);
	void InitKdf();

	virtual void OnConnected() override;
	virtual void OnDisconnect(const DisconnectReason&) override;
	virtual bool OnMsg2(beam::proto::Boolean&& msg) override;

	virtual void GenerateTests();

	virtual void RunTest();
	
	void GenerateInputInTx(beam::Height h, beam::Amount v);
	void GenerateOutputInTx(beam::Height h, beam::Amount v);
	void GenerateKernel(beam::Height h, beam::Amount fee = 0);
	
protected:
	bool m_WillStartTimer = true;
	ECC::Kdf m_Kdf;
	beam::io::Reactor::Ptr m_Reactor;
	beam::io::Reactor::Scope m_Scope;
	beam::io::Timer::Ptr m_Timer;
	bool m_Failed;
	beam::proto::NewTransaction m_MsgTx;
	ECC::Scalar::Native m_Offset;
	std::vector<std::pair<std::function<void()>, bool>> m_Tests;
	size_t m_Index;
	boost::program_options::variables_map m_VM;	
=======
#pragma once

#include "beam/node.h"
#include <boost/program_options.hpp>

class BaseTestNodeConnection : public beam::proto::NodeConnection
{
public:
	BaseTestNodeConnection(int argc, char* argv[]);

	void DisabledTimer();

	void Run();

	int CheckOnFailed();
protected:
	void ParseCommandLine(int argc, char* argv[]);
	void InitKdf();

	virtual void OnConnected() override;
	virtual void OnClosed(int errorCode) override;
	virtual bool OnMsg2(beam::proto::Boolean&& msg) override;

	virtual void GenerateTests();

	virtual void RunTest();
	
	void GenerateInputInTx(beam::Height h, beam::Amount v);
	void GenerateOutputInTx(beam::Height h, beam::Amount v);
	void GenerateKernel(beam::Height h, beam::Amount fee = 0);
	
protected:
	bool m_WillStartTimer = true;
	ECC::Kdf m_Kdf;
	beam::io::Reactor::Ptr m_Reactor;
	beam::io::Reactor::Scope m_Scope;
	beam::io::Timer::Ptr m_Timer;
	bool m_Failed;
	beam::proto::NewTransaction m_MsgTx;
	ECC::Scalar::Native m_Offset;
	std::vector<std::pair<std::function<void()>, bool>> m_Tests;
	size_t m_Index;
	boost::program_options::variables_map m_VM;	
>>>>>>> 994b3df3
};<|MERGE_RESOLUTION|>--- conflicted
+++ resolved
@@ -1,4 +1,3 @@
-<<<<<<< HEAD
 #pragma once
 
 #include "beam/node.h"
@@ -19,7 +18,7 @@
 	void InitKdf();
 
 	virtual void OnConnected() override;
-	virtual void OnDisconnect(const DisconnectReason&) override;
+	virtual void OnDisconnect(const DisconnectReason&) override;
 	virtual bool OnMsg2(beam::proto::Boolean&& msg) override;
 
 	virtual void GenerateTests();
@@ -42,49 +41,4 @@
 	std::vector<std::pair<std::function<void()>, bool>> m_Tests;
 	size_t m_Index;
 	boost::program_options::variables_map m_VM;	
-=======
-#pragma once
-
-#include "beam/node.h"
-#include <boost/program_options.hpp>
-
-class BaseTestNodeConnection : public beam::proto::NodeConnection
-{
-public:
-	BaseTestNodeConnection(int argc, char* argv[]);
-
-	void DisabledTimer();
-
-	void Run();
-
-	int CheckOnFailed();
-protected:
-	void ParseCommandLine(int argc, char* argv[]);
-	void InitKdf();
-
-	virtual void OnConnected() override;
-	virtual void OnClosed(int errorCode) override;
-	virtual bool OnMsg2(beam::proto::Boolean&& msg) override;
-
-	virtual void GenerateTests();
-
-	virtual void RunTest();
-	
-	void GenerateInputInTx(beam::Height h, beam::Amount v);
-	void GenerateOutputInTx(beam::Height h, beam::Amount v);
-	void GenerateKernel(beam::Height h, beam::Amount fee = 0);
-	
-protected:
-	bool m_WillStartTimer = true;
-	ECC::Kdf m_Kdf;
-	beam::io::Reactor::Ptr m_Reactor;
-	beam::io::Reactor::Scope m_Scope;
-	beam::io::Timer::Ptr m_Timer;
-	bool m_Failed;
-	beam::proto::NewTransaction m_MsgTx;
-	ECC::Scalar::Native m_Offset;
-	std::vector<std::pair<std::function<void()>, bool>> m_Tests;
-	size_t m_Index;
-	boost::program_options::variables_map m_VM;	
->>>>>>> 994b3df3
 };