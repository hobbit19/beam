// Copyright 2018 The Beam Team
//
// Licensed under the Apache License, Version 2.0 (the "License");
// you may not use this file except in compliance with the License.
// You may obtain a copy of the License at
//
//    http://www.apache.org/licenses/LICENSE-2.0
//
// Unless required by applicable law or agreed to in writing, software
// distributed under the License is distributed on an "AS IS" BASIS,
// WITHOUT WARRANTIES OR CONDITIONS OF ANY KIND, either express or implied.
// See the License for the specific language governing permissions and
// limitations under the License.

#include "wallet_model.h"
#include "app_model.h"
#include "utility/logger.h"
#include "utility/bridge.h"
#include "utility/io/asyncevent.h"

using namespace beam;
using namespace beam::io;
using namespace std;

namespace
{
    static const unsigned LOG_ROTATION_PERIOD = 3 * 60 * 60 * 1000; // 3 hours

    template<typename Observer, typename Notifier>
    struct ScopedSubscriber
    {
        ScopedSubscriber(Observer* observer, const std::shared_ptr<Notifier>& notifier)
            : m_observer(observer)
            , m_notifier(notifier)
        {
            m_notifier->subscribe(m_observer);
        }

        ~ScopedSubscriber()
        {
            m_notifier->unsubscribe(m_observer);
        }
    private:
        Observer * m_observer;
        std::shared_ptr<Notifier> m_notifier;
    };

    using WalletSubscriber = ScopedSubscriber<IWalletObserver, beam::Wallet>;
    using NetworkIOSubscriber = ScopedSubscriber<INetworkIOObserver, beam::WalletNetworkIO>;
}

struct WalletModelBridge : public Bridge<IWalletModelAsync>
{
    BRIDGE_INIT(WalletModelBridge);

    void sendMoney(const beam::WalletID& senderID, const beam::WalletID& receiverID, Amount&& amount, Amount&& fee) override
    {
        tx.send([senderID, receiverID, amount{ move(amount) }, fee{ move(fee) }](BridgeInterface& receiver_) mutable
        {
            receiver_.sendMoney(senderID, receiverID, move(amount), move(fee));
        });
    }

    void sendMoney(const beam::WalletID& receiverID, const std::string& comment, beam::Amount&& amount, beam::Amount&& fee) override
    {
        tx.send([receiverID, comment, amount{ move(amount) }, fee{ move(fee) }](BridgeInterface& receiver_) mutable
        {
            receiver_.sendMoney(receiverID, comment, move(amount), move(fee));
        });
    }

    void restoreFromBlockchain() override
    {
        tx.send([](BridgeInterface& receiver_) mutable
        {
            receiver_.restoreFromBlockchain();
        });
    }

    void syncWithNode() override
    {
        tx.send([](BridgeInterface& receiver_) mutable
        {
            receiver_.syncWithNode();
        });
    }

    void calcChange(beam::Amount&& amount) override
    {
        tx.send([amount{move(amount)}](BridgeInterface& receiver_) mutable
        {
            receiver_.calcChange(move(amount));
        });
    }

    void getWalletStatus() override
    {
        tx.send([](BridgeInterface& receiver_) mutable
        {
            receiver_.getWalletStatus();
        });
    }

    void getUtxosStatus() override
    {
        tx.send([](BridgeInterface& receiver_) mutable
        {
            receiver_.getUtxosStatus();
        });
    }

    void getAddresses(bool own) override
    {
        tx.send([own](BridgeInterface& receiver_) mutable
        {
            receiver_.getAddresses(own);
        });
    }

    void cancelTx(const beam::TxID& id) override
    {
        tx.send([id](BridgeInterface& receiver_) mutable
        {
            receiver_.cancelTx(id);
        });
    }

    void deleteTx(const beam::TxID& id) override
    {
        tx.send([id](BridgeInterface& receiver_) mutable
        {
            receiver_.deleteTx(id);
        });
    }

    void createNewAddress(WalletAddress&& address) override
    {
        tx.send([address{ move(address) }](BridgeInterface& receiver_) mutable
        {
            receiver_.createNewAddress(move(address));
        });
    }

    void changeCurrentWalletIDs(const beam::WalletID& senderID, const beam::WalletID& receiverID) override
    {
        tx.send([senderID, receiverID](BridgeInterface& receiver_) mutable
        {
            receiver_.changeCurrentWalletIDs(senderID, receiverID);
        });
    }

    void generateNewWalletID() override
    {
        tx.send([](BridgeInterface& receiver_) mutable
        {
            receiver_.generateNewWalletID();
        });
    }

    void deleteAddress(const beam::WalletID& id) override
    {
        tx.send([id](BridgeInterface& receiver_) mutable
        {
            receiver_.deleteAddress(id);
        });
    }

    void deleteOwnAddress(const beam::WalletID& id) override
    {
        tx.send([id](BridgeInterface& receiver_) mutable
        {
            receiver_.deleteOwnAddress(id);
        });
    }

    void setNodeAddress(const std::string& addr) override
    {
        tx.send([addr](BridgeInterface& receiver_) mutable
        {
            receiver_.setNodeAddress(addr);
        });
    }

    void changeWalletPassword(const SecString& pass) override
    {
		// TODO: should be investigated, don't know how to "move" SecString into lambda
		std::string passStr(pass.data(), pass.size());

		tx.send([passStr](BridgeInterface& receiver_) mutable
        {
            receiver_.changeWalletPassword(passStr);
        });
    }
};

WalletModel::WalletModel(IWalletDB::Ptr walletDB, IKeyStore::Ptr keystore, const std::string& nodeAddr)
    : _walletDB(walletDB)
    , _keystore(keystore)
    , _nodeAddrStr(nodeAddr)
{
    qRegisterMetaType<WalletStatus>("WalletStatus");
    qRegisterMetaType<ChangeAction>("beam::ChangeAction");
    qRegisterMetaType<vector<TxDescription>>("std::vector<beam::TxDescription>");
    qRegisterMetaType<vector<TxPeer>>("std::vector<beam::TxPeer>");
    qRegisterMetaType<Amount>("beam::Amount");
    qRegisterMetaType<vector<Coin>>("std::vector<beam::Coin>");
    qRegisterMetaType<vector<WalletAddress>>("std::vector<beam::WalletAddress>");
    qRegisterMetaType<WalletID>("beam::WalletID");
}

WalletModel::~WalletModel()
{
    try
    {
        if (_reactor)
        {
            _reactor->stop();
            wait();
        }
    }
    catch (...)
    {

    }
}

WalletStatus WalletModel::getStatus() const
{
    WalletStatus status{ wallet::getAvailable(_walletDB), 0, 0, 0};

    auto history = _walletDB->getTxHistory();

    for (const auto& item : history)
    {
        switch (item.m_status)
        {
        case TxStatus::Completed:
            (item.m_sender ? status.sent : status.received) += item.m_amount;
            break;
        default: break;
        }
    }

    status.unconfirmed += wallet::getTotal(_walletDB, Coin::Unconfirmed);

    status.update.lastTime = _walletDB->getLastUpdateTime();
    ZeroObject(status.stateID);
    _walletDB->getSystemStateID(status.stateID);

    return status;
}

void WalletModel::run()
{
    try
    {
        std::unique_ptr<WalletSubscriber> wallet_subscriber;
        std::unique_ptr<NetworkIOSubscriber> wallet_io_subscriber;

        _reactor = Reactor::create();
		io::Reactor::Scope scope(*_reactor);

        io::Reactor::GracefulIntHandler gih(*_reactor);

        async = make_shared<WalletModelBridge>(*(static_cast<IWalletModelAsync*>(this)), *_reactor);

        emit onStatus(getStatus());
        emit onTxStatus(beam::ChangeAction::Reset, _walletDB->getTxHistory());
        emit onTxPeerUpdated(_walletDB->getPeers());

        _logRotateTimer = io::Timer::create(*_reactor);
        _logRotateTimer->start(
            LOG_ROTATION_PERIOD, true,
            []() {
            Logger::get()->rotate();
        });

<<<<<<< HEAD
		auto wallet = make_shared<Wallet>(_walletDB);
		_wallet = wallet;

		auto nnet = make_shared < proto::FlyClient::NetworkStd>(*wallet);

		Address node_addr;
		node_addr.resolve(_nodeAddrStr.c_str());
		nnet->m_Cfg.m_vNodes.push_back(node_addr);

		nnet->Connect();
		_nnet = nnet;

		auto wnet = make_shared<WalletNetworkViaBbs>(*wallet, *nnet, _keystore, _walletDB);
		_wnet = wnet;
		wallet->set_Network(*nnet, *wnet);

		subscriber = make_unique<WalletSubscriber>(static_cast<IWalletObserver*>(this), wallet);
=======
        {
            Address node_addr;
            node_addr.resolve(_nodeAddrStr.c_str());
            auto wallet_io = make_shared<WalletNetworkIO>(
                node_addr
                , _walletDB
                , _keystore
                , _reactor);
            _wallet_io = wallet_io;
            wallet_io_subscriber = make_unique<NetworkIOSubscriber>(static_cast<INetworkIOObserver*>(this), wallet_io);
            auto wallet = make_shared<Wallet>(_walletDB, wallet_io);
            _wallet = wallet;
            wallet_subscriber = make_unique<WalletSubscriber>(static_cast<IWalletObserver*>(this), wallet);
        }
>>>>>>> e5df1eb9

        if (AppModel::getInstance()->shouldRestoreWallet())
        {
            AppModel::getInstance()->setRestoreWallet(false);
            restoreFromBlockchain();
        }

        _reactor->run();
    }
    catch (const runtime_error& ex)
    {
        LOG_ERROR() << ex.what();
        AppModel::getInstance()->getMessages().addMessage(tr("Failed to start wallet. Please check your wallet data location"));
    }
    catch (...)
    {
        LOG_ERROR() << "Unhandled exception";
    }
}

void WalletModel::onStatusChanged()
{
    emit onStatus(getStatus());
}

void WalletModel::onCoinsChanged()
{
    emit onAllUtxoChanged(getUtxos());
    // TODO may be it needs to delete
    onStatusChanged();
}

void WalletModel::onTransactionChanged(ChangeAction action, std::vector<TxDescription>&& items)
{
    emit onTxStatus(action, move(items));
    onStatusChanged();
}

void WalletModel::onSystemStateChanged()
{
    onStatusChanged();
}

void WalletModel::onTxPeerChanged()
{
    emit onTxPeerUpdated(_walletDB->getPeers());
}

void WalletModel::onAddressChanged()
{
    emit onAdrresses(true, _walletDB->getAddresses(true));
    emit onAdrresses(false, _walletDB->getAddresses(false));
}

void WalletModel::onSyncProgress(int done, int total)
{
    emit onSyncProgressUpdated(done, total);
}

void WalletModel::onRecoverProgress(int done, int total, const string& message)
{
    emit onRestoreProgressUpdated(done, total, QString::fromStdString(message));
}

void WalletModel::onNodeConnectedStatusChanged(bool isNodeConnected)
{
    emit onNodeConnectedChanged(isNodeConnected);
}

void WalletModel::onNodeConnectionFailed()
{
    emit onNodeConnectionFailedSignal();
}

void WalletModel::sendMoney(const beam::WalletID& sender, const beam::WalletID& receiver, Amount&& amount, Amount&& fee)
{
    assert(!_wallet.expired());
    auto s = _wallet.lock();
    if (s)
    {
        s->transfer_money(sender, receiver, move(amount), move(fee));
    }
}

void WalletModel::sendMoney(const beam::WalletID& receiver, const std::string& comment, Amount&& amount, Amount&& fee)
{
    try
    {
        WalletID sender;
        _keystore->gen_keypair(sender);

        WalletAddress senderAddress;
        senderAddress.m_walletID = sender;
        senderAddress.m_own = true;
        senderAddress.m_createTime = beam::getTimestamp();

        createNewAddress(std::move(senderAddress));

        ByteBuffer message(comment.begin(), comment.end());

        assert(!_wallet.expired());
        auto s = _wallet.lock();
        if (s)
        {
            s->transfer_money(sender, receiver, move(amount), move(fee), true, move(message));
        }
    }
    catch (...)
    {

    }
}

void WalletModel::restoreFromBlockchain()
{
    try
    {
        assert(!_wallet.expired());
        auto s = _wallet.lock();
        if (s)
        {
            s->recover();
        }
    }
    catch (...)
    {

    }
}

void WalletModel::syncWithNode()
{
    assert(!_nnet.expired());
    auto s = _nnet.lock();
    if (s)
    {
		s->Disconnect();
		s->Connect();
    }
}

void WalletModel::calcChange(beam::Amount&& amount)
{
    auto coins = _walletDB->selectCoins(amount, false);
    Amount sum = 0;
    for (auto& c : coins)
    {
        sum += c.m_amount;
    }
    if (sum < amount)
    {
        emit onChangeCalculated(0);
    }
    else
    {
        emit onChangeCalculated(sum - amount);
    }
}

void WalletModel::getWalletStatus()
{
    emit onStatus(getStatus());
    emit onTxStatus(beam::ChangeAction::Reset, _walletDB->getTxHistory());
    emit onTxPeerUpdated(_walletDB->getPeers());
    emit onAdrresses(false, _walletDB->getAddresses(false));
}

void WalletModel::getUtxosStatus()
{
    emit onStatus(getStatus());
    emit onAllUtxoChanged(getUtxos());
}

void WalletModel::getAddresses(bool own)
{
    emit onAdrresses(own, _walletDB->getAddresses(own));
}

void WalletModel::cancelTx(const beam::TxID& id)
{
    auto w = _wallet.lock();
    if (w)
    {
        w->cancel_tx(id);
    }
}

void WalletModel::deleteTx(const beam::TxID& id)
{
    auto w = _wallet.lock();
    if (w)
    {
        w->delete_tx(id);
    }
}

void WalletModel::createNewAddress(WalletAddress&& address)
{
    _keystore->save_keypair(address.m_walletID, true);
    _walletDB->saveAddress(address);

    if (address.m_own)
    {
        auto s = _wnet.lock();
        if (s)
        {
			static_cast<WalletNetworkViaBbs&>(*s).new_own_address(address.m_walletID);
        }
    }
}

void WalletModel::changeCurrentWalletIDs(const beam::WalletID& senderID, const beam::WalletID& receiverID)
{
    emit onChangeCurrentWalletIDs(senderID, receiverID);
}

void WalletModel::generateNewWalletID()
{
    try
    {
        WalletID walletID;
        _keystore->gen_keypair(walletID);

        emit onGeneratedNewWalletID(walletID);
    }
    catch (...)
    {

    }
}

void WalletModel::deleteAddress(const beam::WalletID& id)
{
    try
    {
        _walletDB->deleteAddress(id);
    }
    catch (...)
    {
    }
}

void WalletModel::deleteOwnAddress(const beam::WalletID& id)
{
    try
    {
        _keystore->erase_key(id);
        _walletDB->deleteAddress(id);
        auto s = _wnet.lock();
        if (s)
        {
			static_cast<WalletNetworkViaBbs&>(*s).address_deleted(id);
        }
    }
    catch (...)
    {

    }
}

void WalletModel::setNodeAddress(const std::string& addr)
{
    io::Address nodeAddr;

    if (nodeAddr.resolve(addr.c_str()))
    {
        assert(!_nnet.expired());
        auto s = _nnet.lock();
        if (s)
        {
			s->Disconnect();

			static_cast<proto::FlyClient::NetworkStd&>(*s).m_Cfg.m_vNodes.clear();
			static_cast<proto::FlyClient::NetworkStd&>(*s).m_Cfg.m_vNodes.push_back(nodeAddr);

			s->Connect();
        }
    }
    else
    {
        LOG_ERROR() << "Unable to resolve node address: " << addr;
        assert(false);
    }
}

vector<Coin> WalletModel::getUtxos() const
{
    vector<Coin> utxos;
    _walletDB->visit([&utxos](const Coin& c)->bool
    {
        utxos.push_back(c);
        return true;
    });
    return utxos;
}

void WalletModel::changeWalletPassword(const SecString& pass)
{
	_walletDB->changePassword(pass);
	_keystore->change_password(pass.data(), pass.size());
}

bool WalletModel::check_receiver_address(const std::string& addr) {
    size_t sz = addr.size();
    if (sz == 0 || sz > 64) return false;
    bool wholeStringIsNumber = false;
    WalletID peerAddr = from_hex(addr, &wholeStringIsNumber);
    if (!wholeStringIsNumber) return false;
    ByteBuffer buff;
    return _keystore->encrypt(buff, "whatever", 8, peerAddr);
}<|MERGE_RESOLUTION|>--- conflicted
+++ resolved
@@ -275,25 +275,6 @@
             Logger::get()->rotate();
         });
 
-<<<<<<< HEAD
-		auto wallet = make_shared<Wallet>(_walletDB);
-		_wallet = wallet;
-
-		auto nnet = make_shared < proto::FlyClient::NetworkStd>(*wallet);
-
-		Address node_addr;
-		node_addr.resolve(_nodeAddrStr.c_str());
-		nnet->m_Cfg.m_vNodes.push_back(node_addr);
-
-		nnet->Connect();
-		_nnet = nnet;
-
-		auto wnet = make_shared<WalletNetworkViaBbs>(*wallet, *nnet, _keystore, _walletDB);
-		_wnet = wnet;
-		wallet->set_Network(*nnet, *wnet);
-
-		subscriber = make_unique<WalletSubscriber>(static_cast<IWalletObserver*>(this), wallet);
-=======
         {
             Address node_addr;
             node_addr.resolve(_nodeAddrStr.c_str());
@@ -308,7 +289,6 @@
             _wallet = wallet;
             wallet_subscriber = make_unique<WalletSubscriber>(static_cast<IWalletObserver*>(this), wallet);
         }
->>>>>>> e5df1eb9
 
         if (AppModel::getInstance()->shouldRestoreWallet())
         {
