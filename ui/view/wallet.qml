--- conflicted
+++ resolved
@@ -161,18 +161,7 @@
             font.pixelSize: 14
         }
 
-<<<<<<< HEAD
         states: [
-            State {
-                name: "online"
-                when: (status_bar.status === "online")
-                PropertyChanges {target: status_text; text: qsTr("online")}
-                PropertyChanges {target: status_bar; indicator: online_indicator}
-                PropertyChanges {target: online_indicator; visible: true}
-                PropertyChanges {target: offline_indicator; visible: false}
-                PropertyChanges {target: update_indicator; visible: false}
-=======
-        states: [ 
             State {
                 name: "online"
                 when: (status_bar.status === "online")
@@ -181,7 +170,6 @@
                 PropertyChanges {target: online_indicator; visible: true}
                 PropertyChanges {target: offline_indicator; visible: false}
                 PropertyChanges {target: update_indicator; visible: false}
->>>>>>> 71460b22
             },
             State {
                 name: "offline"
@@ -402,7 +390,7 @@
                         Item {
                             Layout.minimumHeight: 16
                             Layout.fillWidth: true
-                                    
+
                             SFText {
                                 text: "Please specify contact"
                                 color: Style.validator_color
@@ -467,7 +455,7 @@
                                 Item {
                                     Layout.minimumHeight: 16
                                     Layout.fillWidth: true
-                                    
+
                                     SFText {
                                         text: "Maximum available amount is " + viewModel.available + " B"
                                         color: Style.validator_color
@@ -702,7 +690,9 @@
                     palette.buttonText: Style.marine
                     palette.button: Style.heliotrope
                     icon.source: "qrc:///assets/icon-send.svg"
-                    enabled: {viewModel.actualAvailable >= 0 && amount_input.acceptableInput && receiverAddrInput.acceptableInput}
+                    // TODO actualAvailable is string
+                    //enabled: {viewModel.actualAvailable >= 0 && amount_input.acceptableInput && receiverAddrInput.acceptableInput}
+                    enabled: {amount_input.acceptableInput && receiverAddrInput.acceptableInput }
                     onClicked: {
                         if (viewModel.isValidReceiverAddress(viewModel.receiverAddr)) {
                             var message = "You are about to send %1 to address %2";
