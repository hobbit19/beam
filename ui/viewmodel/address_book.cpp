--- conflicted
+++ resolved
@@ -1,18 +1,18 @@
-#include "address_book.h"
-#include "ui_helpers.h"
-
-using namespace std;
-using namespace beam;
-using namespace beamui;
-
-PeerAddressItem::PeerAddressItem(const beam::WalletAddress& address)
-    : m_walletID{beamui::toString(address.m_walletID)}
-    , m_name{QString::fromStdString(address.m_label)}
-    , m_category(QString::fromStdString(address.m_category))
-{
-
-}
-
+#include "address_book.h"
+#include "ui_helpers.h"
+
+using namespace std;
+using namespace beam;
+using namespace beamui;
+
+PeerAddressItem::PeerAddressItem(const beam::WalletAddress& address)
+    : m_walletID{beamui::toString(address.m_walletID)}
+    , m_name{QString::fromStdString(address.m_label)}
+    , m_category(QString::fromStdString(address.m_category))
+{
+
+}
+
 QString PeerAddressItem::getWalletID() const
 {
     return m_walletID;
@@ -33,79 +33,79 @@
     return m_category;
 }
 
-void PeerAddressItem::setCategory(const QString& value)
-{
-    m_category = value;
-}
-
-OwnAddressItem::OwnAddressItem(const beam::WalletAddress& address) 
-    : PeerAddressItem{ address }
-    , m_createDate{toString(address.m_createTime)}
-    , m_expirationDate{toString(address.m_createTime + address.m_duration)}
-{
-
-}
-
+void PeerAddressItem::setCategory(const QString& value)
+{
+    m_category = value;
+}
+
+OwnAddressItem::OwnAddressItem(const beam::WalletAddress& address) 
+    : PeerAddressItem{ address }
+    , m_createDate{toString(address.m_createTime)}
+    , m_expirationDate{toString(address.m_createTime + address.m_duration)}
+{
+
+}
+
 QString OwnAddressItem::getExpirationDate() const
 {
     return m_expirationDate;
 }
 
-QString OwnAddressItem::getCreateDate() const
-{
-    return m_createDate;
-}
-
-
-AddressBookViewModel::AddressBookViewModel(WalletModel& model)
-    : m_model{model}
-{
+QString OwnAddressItem::getCreateDate() const
+{
+    return m_createDate;
+}
+
+
+AddressBookViewModel::AddressBookViewModel(WalletModel& model)
+    : m_model{model}
+{
     connect(&m_model, SIGNAL(onStatus(const WalletStatus&)),
-        SLOT(onStatus(const WalletStatus&)));
-
+        SLOT(onStatus(const WalletStatus&)));
+
     connect(&m_model, SIGNAL(onAdrresses(bool, const std::vector<beam::WalletAddress>&)),
         SLOT(onAdrresses(bool, const std::vector<beam::WalletAddress>&)));
-
-    /*for (int i = 0; i < 100; ++i)
-    {
-        beam::WalletAddress a = {};
-        a.m_own = false;
-        a.m_label = "Peer address " + to_string(i);
-        ECC::Hash::Processor() << a.m_label.c_str() >> a.m_walletID;
-        a.m_category = "work";
-        m_peerAddresses.push_back(new PeerAddressItem(a));
-    }
-    for (int i = 0; i < 20; ++i)
-    {
-        beam::WalletAddress a = {};
-        a.m_own = true;
-        a.m_label = "My address " + to_string(i);
-        ECC::Hash::Processor() << a.m_label.c_str() >> a.m_walletID;
-        a.m_createTime = beam::getTimestamp();
-        a.m_duration = 1000000;
-        a.m_category = "work";
-        m_ownAddresses.push_back(new OwnAddressItem(a));
-    }*/
-}
-
+
+    /*for (int i = 0; i < 100; ++i)
+    {
+        beam::WalletAddress a = {};
+        a.m_own = false;
+        a.m_label = "Peer address " + to_string(i);
+        ECC::Hash::Processor() << a.m_label.c_str() >> a.m_walletID;
+        a.m_category = "work";
+        m_peerAddresses.push_back(new PeerAddressItem(a));
+    }
+    for (int i = 0; i < 20; ++i)
+    {
+        beam::WalletAddress a = {};
+        a.m_own = true;
+        a.m_label = "My address " + to_string(i);
+        ECC::Hash::Processor() << a.m_label.c_str() >> a.m_walletID;
+        a.m_createTime = beam::getTimestamp();
+        a.m_duration = 1000000;
+        a.m_category = "work";
+        m_ownAddresses.push_back(new OwnAddressItem(a));
+    }*/
+}
+
 QVariant AddressBookViewModel::getPeerAddresses() const
 {
     return QVariant::fromValue(m_peerAddresses);
 }
 
 QVariant AddressBookViewModel::getOwnAddresses() const
-{
+{
     return QVariant::fromValue(m_ownAddresses);
 }
 
 void AddressBookViewModel::createNewAddress()
 {
-    WalletAddress a = {};
-    a.m_own = false;
-    a.m_label = "My address " + to_string(chrono::system_clock::now().time_since_epoch().count());
-    ECC::Hash::Processor() << a.m_label.c_str() >> a.m_walletID;
-    a.m_createTime = beam::getTimestamp();
-    a.m_duration = 1000000;
+    WalletAddress a = {};
+    a.m_own = false;
+    a.m_label = "My address " + to_string(chrono::system_clock::now().time_since_epoch().count());
+    ECC::Hash::Processor() << a.m_label.c_str() >> a.m_walletID;
+    a.m_createTime = beam::getTimestamp();
+    a.m_duration = 1000000;
     a.m_category = "work";
 
     if (m_model.async)
@@ -116,7 +116,11 @@
     }
 }
 
-<<<<<<< HEAD
+Q_INVOKABLE QVariant AddressBookViewModel::getPeerAddress(int index) const
+{
+    return QVariant::fromValue(m_peerAddresses[index]);
+}
+
 void AddressBookViewModel::onStatus(const WalletStatus&)
 {
     if (m_model.async)
@@ -127,15 +131,7 @@
 }
 
 void AddressBookViewModel::onAdrresses(bool own, const std::vector<WalletAddress>& addresses)
-=======
-Q_INVOKABLE QVariant AddressBookViewModel::getPeerAddress(int index) const
-{
-    return QVariant::fromValue(m_peerAddresses[index]);
-}
-
-void AddressBookViewModel::OnAdrresses(bool own, const std::vector<beam::WalletAddress>& addresses)
->>>>>>> ee8000b3
-{
+{
     if (own)
     {
         m_ownAddresses.clear();
