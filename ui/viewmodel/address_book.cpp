#include "address_book.h"
#include "ui_helpers.h"
#include <QApplication>
#include <QClipboard>
#include "model/app_model.h"

using namespace std;
using namespace beam;
using namespace beamui;

PeerAddressItem::PeerAddressItem()
    : m_walletID{}
    , m_name{}
    , m_category{}
{

}

PeerAddressItem::PeerAddressItem(const beam::WalletAddress& address)
    : m_walletID{beamui::toString(address.m_walletID)}
    , m_name{QString::fromStdString(address.m_label)}
    , m_category(QString::fromStdString(address.m_category))
{

}

QString PeerAddressItem::getWalletID() const
{
    return m_walletID;
}

void PeerAddressItem::setWalletID(const QString& value)
{
    m_walletID = value;
    emit onWalletIDChanged();
}

QString PeerAddressItem::getName() const
{
    return m_name;
}

void PeerAddressItem::setName(const QString& value)
{
    m_name = value;
    emit onNameChanged();
}

QString PeerAddressItem::getCategory() const
{
    return m_category;
}

void PeerAddressItem::setCategory(const QString& value)
{
    m_category = value;
    emit onCategoryChanged();
}

void PeerAddressItem::clean()
{
    setWalletID(QString{});
    setName(QString{});
    setCategory(QString{});
}

OwnAddressItem::OwnAddressItem()
    : PeerAddressItem{}
    , m_expirationDate{}
    , m_createDate{}
{

}

OwnAddressItem::OwnAddressItem(const beam::WalletAddress& address)
    : PeerAddressItem{ address }
    , m_expirationDate{toString(address.m_createTime + address.m_duration)}
    , m_createDate{ toString(address.m_createTime) }
{

}

void OwnAddressItem::setExpirationDate(const QString& value)
{
    m_expirationDate = value;
}

void OwnAddressItem::setCreateDate(const QString& value)
{
    m_createDate = value;
}

QString OwnAddressItem::getExpirationDate() const
{
    return m_expirationDate;
}

QString OwnAddressItem::getCreateDate() const
{
    return m_createDate;
}

void OwnAddressItem::clean()
{
    PeerAddressItem::clean();
    setExpirationDate(QString{});
    setCreateDate(QString{});
}

AddressBookViewModel::AddressBookViewModel()
    : m_model{*AppModel::getInstance()->getWallet()}
{
    connect(&m_model, SIGNAL(onStatus(const WalletStatus&)),
        SLOT(onStatus(const WalletStatus&)));

    connect(&m_model, SIGNAL(onAdrresses(bool, const std::vector<beam::WalletAddress>&)),
        SLOT(onAdrresses(bool, const std::vector<beam::WalletAddress>&)));

<<<<<<< HEAD
	connect(&m_model, SIGNAL(onGeneratedNewWalletID(const beam::WalletID&)),
		SLOT(onGeneratedNewWalletID(const beam::WalletID&)));

    getAddressesFromModel();
=======
    connect(&m_model, SIGNAL(onGeneratedNewWalletID(const beam::WalletID&)),
        SLOT(onGeneratedNewWalletID(const beam::WalletID&)));
>>>>>>> 662a354f
}

QQmlListProperty<PeerAddressItem> AddressBookViewModel::getPeerAddresses()
{
    return QQmlListProperty<PeerAddressItem>(this, m_peerAddresses);
}

QQmlListProperty<OwnAddressItem> AddressBookViewModel::getOwnAddresses()
{
    return QQmlListProperty<OwnAddressItem>(this, m_ownAddresses);
}

PeerAddressItem* AddressBookViewModel::getNewPeerAddress()
{
    return &m_newPeerAddress;
}

OwnAddressItem* AddressBookViewModel::getNewOwnAddress()
{
    return &m_newOwnAddress;
}

void AddressBookViewModel::generateNewEmptyAddress()
{
    m_newOwnAddress.clean();
    m_newPeerAddress.clean();

    if (m_model.async)
    {
        m_model.async->generateNewWalletID();
    }
}

void AddressBookViewModel::createNewPeerAddress()
{
    auto bytes = from_hex(m_newPeerAddress.getWalletID().toStdString());
    if (bytes.size() > sizeof(WalletID))
    {
        return;
    }
    WalletID walletID = bytes;
    WalletAddress peerAddress{};

    peerAddress.m_walletID = walletID;
    peerAddress.m_own = false;
    peerAddress.m_label = m_newPeerAddress.getName().toStdString();
    peerAddress.m_createTime = beam::getTimestamp();
    peerAddress.m_category = m_newPeerAddress.getCategory().toStdString();

    if (m_model.async)
    {
        m_model.async->createNewAddress(std::move(peerAddress));
    }
}

void AddressBookViewModel::createNewOwnAddress()
{
    auto bytes = from_hex(m_newOwnAddress.getWalletID().toStdString());
    if (bytes.size() != sizeof(WalletID))
    {
        return;
    }
    WalletID id = bytes;
    WalletAddress ownAddress{};

    ownAddress.m_walletID = id;
    ownAddress.m_own = true;
    ownAddress.m_label = m_newOwnAddress.getName().toStdString();
    ownAddress.m_createTime = beam::getTimestamp();
    // TODO implement expiration date and duration
    //ownAddress.m_duration = m_newOwnAddress.getExpirationDate
    ownAddress.m_category = m_newOwnAddress.getCategory().toStdString();

    if (m_model.async)
    {
        m_model.async->createNewAddress(std::move(ownAddress));
    }
}

void AddressBookViewModel::changeCurrentPeerAddress(int index)
{
    if (m_model.async)
    {
        WalletID senderID = from_hex(m_ownAddresses.at(0)->getWalletID().toStdString());
        WalletID receivedID = from_hex(m_peerAddresses.at(index)->getWalletID().toStdString());

        m_model.async->changeCurrentWalletIDs(senderID, receivedID);
    }
}

void AddressBookViewModel::deletePeerAddress(int index)
{
    if (m_model.async)
    {
        WalletID peerID = from_hex(m_peerAddresses.at(index)->getWalletID().toStdString());
        m_model.async->deleteAddress(peerID);
    }
}

void AddressBookViewModel::deleteOwnAddress(int index)
{
    if (m_model.async)
    {
        WalletID peerID = from_hex(m_ownAddresses.at(index)->getWalletID().toStdString());
        m_model.async->deleteOwnAddress(peerID);
    }
}

void AddressBookViewModel::copyToClipboard(const QString& text)
{
    QApplication::clipboard()->setText(text);
}

void AddressBookViewModel::onStatus(const WalletStatus&)
{
    getAddressesFromModel();
}

void AddressBookViewModel::onAdrresses(bool own, const std::vector<WalletAddress>& addresses)
{
    if (own)
    {
        m_ownAddresses.clear();

        for (const auto& addr : addresses)
        {
            m_ownAddresses.push_back(new OwnAddressItem(addr));
        }
    }
    else
    {
        m_peerAddresses.clear();

        for (const auto& addr : addresses)
        {
            m_peerAddresses.push_back(new PeerAddressItem(addr));
        }
    }

    emit addressesChanged();
}

void AddressBookViewModel::onGeneratedNewWalletID(const beam::WalletID& walletID)
{
<<<<<<< HEAD
	m_newOwnAddress.setWalletID(toString(walletID));
}

void AddressBookViewModel::getAddressesFromModel()
{
    if (m_model.async)
    {
        m_model.async->getAddresses(true);
        m_model.async->getAddresses(false);
    }
=======
    m_newOwnAddress.setWalletID(toString(walletID));
>>>>>>> 662a354f
}<|MERGE_RESOLUTION|>--- conflicted
+++ resolved
@@ -116,15 +116,10 @@
     connect(&m_model, SIGNAL(onAdrresses(bool, const std::vector<beam::WalletAddress>&)),
         SLOT(onAdrresses(bool, const std::vector<beam::WalletAddress>&)));
 
-<<<<<<< HEAD
-	connect(&m_model, SIGNAL(onGeneratedNewWalletID(const beam::WalletID&)),
-		SLOT(onGeneratedNewWalletID(const beam::WalletID&)));
-
-    getAddressesFromModel();
-=======
     connect(&m_model, SIGNAL(onGeneratedNewWalletID(const beam::WalletID&)),
         SLOT(onGeneratedNewWalletID(const beam::WalletID&)));
->>>>>>> 662a354f
+
+    getAddressesFromModel();
 }
 
 QQmlListProperty<PeerAddressItem> AddressBookViewModel::getPeerAddresses()
@@ -269,8 +264,7 @@
 
 void AddressBookViewModel::onGeneratedNewWalletID(const beam::WalletID& walletID)
 {
-<<<<<<< HEAD
-	m_newOwnAddress.setWalletID(toString(walletID));
+    m_newOwnAddress.setWalletID(toString(walletID));
 }
 
 void AddressBookViewModel::getAddressesFromModel()
@@ -280,7 +274,4 @@
         m_model.async->getAddresses(true);
         m_model.async->getAddresses(false);
     }
-=======
-    m_newOwnAddress.setWalletID(toString(walletID));
->>>>>>> 662a354f
 }