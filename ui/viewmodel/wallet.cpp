// Copyright 2018 The Beam Team
//
// Licensed under the Apache License, Version 2.0 (the "License");
// you may not use this file except in compliance with the License.
// You may obtain a copy of the License at
//
//    http://www.apache.org/licenses/LICENSE-2.0
//
// Unless required by applicable law or agreed to in writing, software
// distributed under the License is distributed on an "AS IS" BASIS,
// WITHOUT WARRANTIES OR CONDITIONS OF ANY KIND, either express or implied.
// See the License for the specific language governing permissions and
// limitations under the License.

#include "wallet.h"

#include <iomanip>
#include "ui_helpers.h"
#include "model/app_model.h"

using namespace beam;
using namespace std;
using namespace beamui;

TxObject::TxObject(const TxDescription& tx) : _tx(tx) {}

bool TxObject::income() const
{
    return _tx.m_sender == false;
}

QString TxObject::date() const
{
    return toString(_tx.m_createTime);
}

QString TxObject::user() const
{
    return toString(_tx.m_peerId);
}

QString TxObject::userName() const
{
    return _userName;
}

QString TxObject::displayName() const
{
    return _displayName;
}

QString TxObject::comment() const
{
    return "";
}

QString TxObject::amount() const
{
    return BeamToString(_tx.m_amount);
}

QString TxObject::change() const
{
    if (_tx.m_change)
    {
        return BeamToString(_tx.m_change);
    }
    return QString{};
}

QString TxObject::status() const
{
    static const char* Names[] = { "Pending", "In Progress", "Cancelled", "Completed", "Failed" };
    return Names[_tx.m_status];
}

bool TxObject::canCancel() const
{
    return _tx.m_status == beam::TxDescription::InProgress
        || _tx.m_status == beam::TxDescription::Pending;
}

<<<<<<< HEAD
void TxObject::setUserName(QString name)
{
    _userName = name;
}

void TxObject::setDisplayName(QString name)
{
    _displayName = name;
}

beam::WalletID TxObject::peerId() const
{
    return _tx.m_peerId;
}


UtxoItem::UtxoItem(const beam::Coin& coin)
    : _coin{coin}
{

}

QString UtxoItem::amount() const
{
    return BeamToString(_coin.m_amount) + " BEAM";
}

QString UtxoItem::height() const
{
    return QString::number(_coin.m_createHeight);
}

QString UtxoItem::maturity() const
{
    if (_coin.m_maturity == static_cast<Height>(-1))
        return QString{"-"};
    return QString::number(_coin.m_maturity);
}

QString UtxoItem::status() const
{
    static const char* Names[] = 
    {
        "Unconfirmed",
        "Unspent",
        "Locked",
        "Spent"
    };
    return Names[_coin.m_status];
}

QString UtxoItem::type() const
{
    static const char* Names[] = 
    {
        "Comission",
        "Coinbase",
        "Kernel",
        "Regular",
        "Identity",
        "SChannelNonce"
    };
    return Names[static_cast<int>(_coin.m_key_type)];
}

WalletViewModel::WalletViewModel(WalletModel& model, MessagesViewModel& messagesModel)
    : _model(model)
    , _messagesModel(messagesModel)
=======
WalletViewModel::WalletViewModel()
    : _model(*AppModel::getInstance()->getWallet())
>>>>>>> 662a354f
    , _status{ 0, 0, 0, 0, {0, 0, 0} }
    , _sendAmount("0")
    , _feeMils("0")
    , _change(0)
    , _isSyncInProgress{false}
{
    connect(&_model, SIGNAL(onStatus(const WalletStatus&)), SLOT(onStatus(const WalletStatus&)));

    connect(&_model, SIGNAL(onTxStatus(const std::vector<beam::TxDescription>&)),
        SLOT(onTxStatus(const std::vector<beam::TxDescription>&)));

    connect(&_model, SIGNAL(onTxPeerUpdated(const std::vector<beam::TxPeer>&)),
        SLOT(onTxPeerUpdated(const std::vector<beam::TxPeer>&)));

    connect(&_model, SIGNAL(onSyncProgressUpdated(int, int)),
        SLOT(onSyncProgressUpdated(int, int)));

    connect(&_model, SIGNAL(onChangeCalculated(beam::Amount)),
        SLOT(onChangeCalculated(beam::Amount)));

    connect(&_model, SIGNAL(onChangeCurrentWalletIDs(beam::WalletID, beam::WalletID)),
        SLOT(onChangeCurrentWalletIDs(beam::WalletID, beam::WalletID)));

    connect(&_model, SIGNAL(onAdrresses(bool, const std::vector<beam::WalletAddress>&)),
        SLOT(onAdrresses(bool, const std::vector<beam::WalletAddress>&)));
}

WalletViewModel::~WalletViewModel()
{

}

void WalletViewModel::cancelTx(int index)
{
    auto *p = static_cast<TxObject*>(_tx[index]);
    _model.async->cancelTx(p->_tx.m_txId);
}

void WalletViewModel::onStatus(const WalletStatus& status)
{
    bool changed = false;

    if (_status.available != status.available)
    {
        _status.available = status.available;

        changed = true;

        emit actualAvailableChanged();
    }

    if (_status.received != status.received)
    {
        _status.received = status.received;

        changed = true;
    }

    if (_status.sent != status.sent)
    {
        _status.sent = status.sent;

        changed = true;
    }

    if (_status.unconfirmed != status.unconfirmed)
    {
        _status.unconfirmed = status.unconfirmed;

        changed = true;
    }

    if (_status.update.lastTime != status.update.lastTime)
    {
        _status.update.lastTime = status.update.lastTime;

        changed = true;
    }

    if (changed)
    {
        emit stateChanged();
    }
}

void WalletViewModel::onTxStatus(const std::vector<TxDescription>& history)
{
    _tx.clear();

    for (const auto& item : history)
    {
        _tx.push_back(new TxObject(item));
    }

    emit txChanged();

    // Get info for TxObject::_user_name (get wallets labels)
    if (_model.async)
    {
        _model.async->getAddresses(false);
    }
}

void WalletViewModel::onTxPeerUpdated(const std::vector<beam::TxPeer>& peers)
{
    _addrList = peers;
}

void WalletViewModel::onSyncProgressUpdated(int done, int total)
{
    _status.update.done = done;
    _status.update.total = total;
    setIsSyncInProgress(!(done == total));
    
    emit stateChanged();
}

void WalletViewModel::onChangeCalculated(beam::Amount change)
{
    _change = change;
    emit actualAvailableChanged();
    emit changeChanged();
}

void WalletViewModel::onChangeCurrentWalletIDs(beam::WalletID senderID, beam::WalletID receiverID)
{
    setSenderAddr(toString(senderID));
    setReceiverAddr(toString(receiverID));
}

QString WalletViewModel::available() const
{
    return BeamToString(_status.available);
}

QString WalletViewModel::received() const
{
    return BeamToString(_status.received);
}

QString WalletViewModel::sent() const
{
    return BeamToString(_status.sent);
}

QString WalletViewModel::unconfirmed() const
{
    return BeamToString(_status.unconfirmed);
}

QString WalletViewModel::sendAmount() const
{
    return _sendAmount;
}

QString WalletViewModel::feeMils() const
{
    return _feeMils;
}

QString WalletViewModel::getReceiverAddr() const
{
    return _receiverAddr;
}

void WalletViewModel::setReceiverAddr(const QString& value)
{
    _receiverAddr = value;
    emit receiverAddrChanged();
}

QString WalletViewModel::getSenderAddr() const
{
    return _senderAddr;
}

void WalletViewModel::setSenderAddr(const QString& value)
{
    _senderAddr = value;
    emit senderAddrChanged();
}

void WalletViewModel::setSendAmount(const QString& amount)
{
    if (amount != _sendAmount)
    {
        _sendAmount = amount;
        _model.async->calcChange(calcTotalAmount());
        emit sendAmountChanged();
        emit actualAvailableChanged();
    }
}

void WalletViewModel::setFeeMils(const QString& amount)
{
    if (amount != _feeMils)
    {
        _feeMils = amount;
        _model.async->calcChange(calcTotalAmount());
        emit feeMilsChanged();
        emit actualAvailableChanged();
    }
}

void WalletViewModel::setSelectedAddr(int index)
{
    _selectedAddr = index;
    emit selectedAddrChanged();
}

QString WalletViewModel::receiverAddr() const
{
    if (_selectedAddr < 0 || _addrList.empty()) return "";

    stringstream str;
    str << _addrList[_selectedAddr].m_walletID;
    return QString::fromStdString(str.str());
}

QQmlListProperty<TxObject> WalletViewModel::tx()
{
    return QQmlListProperty<TxObject>(this, _tx);
}

QString WalletViewModel::syncTime() const
{
    return toString(_status.update.lastTime);
}

int WalletViewModel::syncProgress() const
{
    if (_status.update.total > 0)
    {
        return _status.update.done * 100 / _status.update.total;
    }

    return -1;
}

bool WalletViewModel::getIsSyncInProgress() const
{
    return _isSyncInProgress;
}

void WalletViewModel::setIsSyncInProgress(bool value)
{
    if (_isSyncInProgress != value)
    {
        _isSyncInProgress = value;
        emit isSyncInProgressChanged();
    }
}

int WalletViewModel::selectedAddr() const
{
    return _selectedAddr;
}



beam::Amount WalletViewModel::calcSendAmount() const
{
	return _sendAmount.toDouble() * Rules::Coin;
}

beam::Amount WalletViewModel::calcFeeAmount() const
{
    return _feeMils.toDouble() * Rules::Coin;
}

beam::Amount WalletViewModel::calcTotalAmount() const
{
    return calcSendAmount() + calcFeeAmount();
}

void WalletViewModel::sendMoney()
{
    if (!_senderAddr.isEmpty() && !_receiverAddr.isEmpty())
    {
        WalletID ownAddr = from_hex(getSenderAddr().toStdString());
        WalletID peerAddr = from_hex(getReceiverAddr().toStdString());
        // TODO: show 'operation in process' animation here?
        _model.async->sendMoney(ownAddr, peerAddr, calcSendAmount(), calcFeeAmount());
    }
}

void WalletViewModel::syncWithNode()
{
    //setIsSyncInProgress(true);
    _model.async->syncWithNode();
}

QString WalletViewModel::actualAvailable() const
{
    return BeamToString(_status.available - calcTotalAmount() - _change);
}

QString WalletViewModel::change() const
{
    return BeamToString(_change);
}

void WalletViewModel::onAdrresses(bool own, const std::vector<beam::WalletAddress>& addresses)
{
    if (own)
    {
        return;
    }

    for (auto* tx : _tx)
    {
        auto foundIter = std::find_if(addresses.cbegin(), addresses.cend(), 
                                      [tx](const auto& address) { return address.m_walletID == tx->peerId(); });

        if (foundIter != addresses.cend())
        {
            tx->setUserName(QString::fromStdString(foundIter->m_label));
        }
        else if (!tx->userName().isEmpty())
        {
            tx->setUserName(QString{});
        }

        auto displayName = tx->userName().isEmpty() ? tx->user() : tx->userName();
        tx->setDisplayName(displayName);
    }

    emit txChanged();
}<|MERGE_RESOLUTION|>--- conflicted
+++ resolved
@@ -80,7 +80,6 @@
         || _tx.m_status == beam::TxDescription::Pending;
 }
 
-<<<<<<< HEAD
 void TxObject::setUserName(QString name)
 {
     _userName = name;
@@ -96,63 +95,8 @@
     return _tx.m_peerId;
 }
 
-
-UtxoItem::UtxoItem(const beam::Coin& coin)
-    : _coin{coin}
-{
-
-}
-
-QString UtxoItem::amount() const
-{
-    return BeamToString(_coin.m_amount) + " BEAM";
-}
-
-QString UtxoItem::height() const
-{
-    return QString::number(_coin.m_createHeight);
-}
-
-QString UtxoItem::maturity() const
-{
-    if (_coin.m_maturity == static_cast<Height>(-1))
-        return QString{"-"};
-    return QString::number(_coin.m_maturity);
-}
-
-QString UtxoItem::status() const
-{
-    static const char* Names[] = 
-    {
-        "Unconfirmed",
-        "Unspent",
-        "Locked",
-        "Spent"
-    };
-    return Names[_coin.m_status];
-}
-
-QString UtxoItem::type() const
-{
-    static const char* Names[] = 
-    {
-        "Comission",
-        "Coinbase",
-        "Kernel",
-        "Regular",
-        "Identity",
-        "SChannelNonce"
-    };
-    return Names[static_cast<int>(_coin.m_key_type)];
-}
-
-WalletViewModel::WalletViewModel(WalletModel& model, MessagesViewModel& messagesModel)
-    : _model(model)
-    , _messagesModel(messagesModel)
-=======
 WalletViewModel::WalletViewModel()
     : _model(*AppModel::getInstance()->getWallet())
->>>>>>> 662a354f
     , _status{ 0, 0, 0, 0, {0, 0, 0} }
     , _sendAmount("0")
     , _feeMils("0")
@@ -161,7 +105,7 @@
 {
     connect(&_model, SIGNAL(onStatus(const WalletStatus&)), SLOT(onStatus(const WalletStatus&)));
 
-    connect(&_model, SIGNAL(onTxStatus(const std::vector<beam::TxDescription>&)),
+    connect(&_model, SIGNAL(onTxStatus(const std::vector<beam::TxDescription>&)), 
         SLOT(onTxStatus(const std::vector<beam::TxDescription>&)));
 
     connect(&_model, SIGNAL(onTxPeerUpdated(const std::vector<beam::TxPeer>&)),
