--- conflicted
+++ resolved
@@ -110,10 +110,7 @@
 		Output()
 			:m_Coinbase(false)
 			,m_Incubation(0)
-<<<<<<< HEAD
-=======
 			,m_hDelta(0)
->>>>>>> 0ef0fe77
 		{
 		}
 
