#pragma once

#include <vector>
#include <array>
#include <list>
#include <map>
#include <utility>
#include <cstdint>
#include <memory>

<<<<<<< HEAD
=======
#include <assert.h>

>>>>>>> cfa33bd7
#ifdef WIN32
#	define NOMINMAX
#	include <windows.h>
#endif // WIN32

<<<<<<< HEAD
=======
#ifndef verify
#	ifdef  NDEBUG
#		define verify(x) ((void)(x))
#	else //  NDEBUG
#		define verify(x) assert(x)
#	endif //  NDEBUG
#endif // verify

>>>>>>> cfa33bd7
#include "ecc.h"

#include <iostream>
namespace beam
{
	// sorry for replacing 'using' by 'typedefs', some compilers don't support it
	typedef uint64_t Timestamp;
	typedef uint64_t Difficulty;
	typedef uint64_t Height;
	typedef ECC::uintBig_t<256> uint256_t;
	typedef std::vector<uint8_t> ByteBuffer;
	typedef ECC::Amount Amount;

	namespace Merkle
	{
		typedef ECC::Hash::Value Hash;
		typedef std::pair<bool, Hash>	Node;
		typedef std::vector<Node>		Proof;

		void Interpret(Hash&, const Proof&);
	}

	struct Input
	{
		typedef std::unique_ptr<Input> Ptr;

		ECC::Point	m_Commitment;
		bool		m_Coinbase;
		Height		m_Height;

		// In case there are multiple UTXOs with the same commitment value (which we permit) the height should be used to distinguish between them
		// If not specified (no UTXO with the specified height) - it will automatically be selected.

		int cmp(const Input&) const;

		void get_Hash(Merkle::Hash&) const;
		bool IsValidProof(const Merkle::Proof&, const Merkle::Hash& root) const;
	};

	struct Output
	{
		typedef std::unique_ptr<Output> Ptr;

		ECC::Point	m_Commitment;
		bool		m_Coinbase;

		static const Amount s_MinimumValue = 1;

		// one of the following *must* be specified
		std::unique_ptr<ECC::RangeProof::Confidential>	m_pConfidential;
		std::unique_ptr<ECC::RangeProof::Public>		m_pPublic;

		bool IsValid() const;
		int cmp(const Output&) const;
	};


	struct TxKernel
	{
		typedef std::unique_ptr<TxKernel> Ptr;

		// Mandatory
		ECC::Point		m_Excess;
		ECC::Signature	m_Signature;	// For the whole tx body, including nested kernels, excluding contract signature
		Amount			m_Fee;			// can be 0 (for instance for coinbase transactions)
		Height			m_HeightMin;
		Height			m_HeightMax;

		// Optional
		struct Contract
		{
			ECC::Hash::Value	m_Msg;
			ECC::Point			m_PublicKey;
			ECC::Signature		m_Signature;

			int cmp(const Contract&) const;
		};

		std::unique_ptr<Contract> m_pContract;

		std::vector<Ptr> m_vNested; // nested kernels, included in the signature.

		bool IsValid(Amount& fee, ECC::Point::Native& exc) const;

		void get_Hash(Merkle::Hash&) const; // Hash doesn't include signatures
		bool IsValidProof(const Merkle::Proof&, const Merkle::Hash& root) const;

		void get_HashForContract(ECC::Hash::Value&, const ECC::Hash::Value& msg) const;

		int cmp(const TxKernel&) const;

	private:
		bool Traverse(ECC::Hash::Value&, Amount*, ECC::Point::Native*) const;
	};

	struct TxBase
	{
		std::vector<Input::Ptr> m_vInputs;
		std::vector<Output::Ptr> m_vOutputs;
		std::vector<TxKernel::Ptr> m_vKernels;
		ECC::Scalar m_Offset;

		// tests the validity of all the components, and overall arithmetics.
		// Does *not* check the existence of the input UTXOs
		// 
		// Validation formula
		//
		// Sum(Inputs) - Sum(Outputs) = Sum(TxKernels.Excess) + m_Offset*G [ + Sum(Fee)*H ]
		//
		// For a block validation Fees are not accounted for, since they are consumed by new outputs injected by the miner.
		//
		// Define: Sigma = Sum(Outputs) - Sum(Inputs) + Sum(TxKernels.Excess) + m_Offset*G
		// Sigma is either zero or -Sum(Fee)*H, depending on what we validate

		bool ValidateAndSummarize(Amount& fee, ECC::Point::Native& sigma, Height nHeight) const;
	};

	struct Transaction
		:public TxBase
	{
		// Explicit fees are considered "lost" in the transactions (i.e. would be collected by the miner)
		bool IsValid(Amount& fee, Height nHeight) const;
	};

	struct Block
	{
		// Different parts of the block are split into different structs, so that they can be manipulated (transferred, processed, saved and etc.) independently
		// For instance, there is no need to keep PoW (at least in SPV client) once it has been validated.

		struct SystemState
		{
			struct ID {
				Merkle::Hash	m_Hash; // merkle hash. explained later
				Height			m_Height;
			};

			struct Extra {
				Merkle::Hash	m_Utxos; // merkle hash of Utxos only.
				Difficulty		m_Difficulty;
				Timestamp		m_TimeStamp;
			};

			struct Full
				:public ID
				,public Extra
			{
			};

			// System hash consists of the following:
			// All the unspent UTXOs description (with their signatures?)
			// All Tx kernels
			// All previous *original* system state hashes
			// Current height, difficulty and timestamp
			//
			// The node that actually has the current system state can construct the Merkle proof for all the included values. In particular it can confirm:
			//		unspent UTXO (and their count, in case there are several such UTXOs)
			//		Tx kernel
			//		Correctness of the specified, height, difficulty and timestamp
			//		That an older system state is actually included in this state.
		};


		struct Header
		{
			SystemState::Full	m_StateNew; // after the block changes are applied
			SystemState::Full	m_StatePrev;

			// Normally the difference between m_StatePrev and m_StateNew corresponds to 1 original block, Height is increased by 1
			// But if/when history is compressed, blocks can encode compressed diff of several original blocks

		    template<typename Buffer>
			void serializeTo(Buffer& b)
			{

			}
		} header;

		struct PoW
		{
			// equihash parameters
			static const uint32_t N = 200;
			static const uint32_t K = 9;

			static const uint32_t nNumIndices		= 1 << K; // 512
			static const uint32_t nBitsPerIndex		= N / (K + 1) + 1; // 20. actually tha last index may be wider (equal to max bound), but since indexes are sorted it can be encoded as 0.

			static const uint32_t nSolutionBits		= nNumIndices * nBitsPerIndex;

			static_assert(!(nSolutionBits & 7), "PoW solution should be byte-aligned");
			static const uint32_t nSolutionBytes	= nSolutionBits >> 3; // !TODO: 1280 bytes, 1344 for now due to current implementation

			uint256_t							m_Nonce; // does it always have to be 256-bit long?
			std::array<uint8_t, nSolutionBytes>	m_Indices;

			bool IsValid(const SystemState::Full& prev, const SystemState::Full& next) const;
		};
		typedef std::unique_ptr<PoW> PoWPtr;
		PoWPtr m_ProofOfWork;

		struct Body
			:public TxBase
		{
			// TODO: additional parameters, such as block explicit subsidy, sidechains and etc.

			// Test the following:
			//		Validity of all the components, and overall arithmetics, whereas explicit fees are already collected by extra UTXO(s) put by the miner
			//		All components are specified in a lexicographical order, to conceal the actual transaction graph
			// Not tested by this function (but should be tested by nodes!)
			//		Existence of all the input UTXOs, and their "liquidity" (by the policy UTXO liquidity may be restricted wrt its maturity)
			//		Existence of the coinbase non-confidential output UTXO, with the sum amount equal to the new coin emission.
			//		Existence of the treasury output UTXO, if needed by the policy.
			bool IsValid() const;
		};
	};

	typedef std::unique_ptr<Block> BlockPtr;
}<|MERGE_RESOLUTION|>--- conflicted
+++ resolved
@@ -8,18 +8,11 @@
 #include <cstdint>
 #include <memory>
 
-<<<<<<< HEAD
-=======
-#include <assert.h>
-
->>>>>>> cfa33bd7
 #ifdef WIN32
 #	define NOMINMAX
 #	include <windows.h>
 #endif // WIN32
 
-<<<<<<< HEAD
-=======
 #ifndef verify
 #	ifdef  NDEBUG
 #		define verify(x) ((void)(x))
@@ -28,7 +21,6 @@
 #	endif //  NDEBUG
 #endif // verify
 
->>>>>>> cfa33bd7
 #include "ecc.h"
 
 #include <iostream>
@@ -133,7 +125,7 @@
 
 		// tests the validity of all the components, and overall arithmetics.
 		// Does *not* check the existence of the input UTXOs
-		// 
+		//
 		// Validation formula
 		//
 		// Sum(Inputs) - Sum(Outputs) = Sum(TxKernels.Excess) + m_Offset*G [ + Sum(Fee)*H ]
