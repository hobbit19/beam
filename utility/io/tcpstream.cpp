#include "tcpstream.h"
#include "utility/config.h"
#include <assert.h>

#define LOG_VERBOSE_ENABLED 1
#include "utility/logger.h"

namespace beam { namespace io {

TcpStream::~TcpStream() {
    LOG_VERBOSE() << __FUNCTION__ << TRACE(this);
    disable_read();
<<<<<<< HEAD
=======

	if (_handle)
		_handle->data = NULL;

    LOG_VERBOSE() << ".";
>>>>>>> 49181cec
}

void TcpStream::alloc_read_buffer() {
    if (!_readBuffer.base) {
        if (_readBuffer.len == 0) {
            _readBuffer.len = config().get_int("io.stream_read_buffer_size", 256*1024, 2048, 1024*1024*16);
        }
        _readBuffer.base = (char*)malloc(_readBuffer.len);
    }
}

void TcpStream::free_read_buffer() {
    if (_readBuffer.base) free(_readBuffer.base);
    _readBuffer.base = 0;
    _readBuffer.len = 0;
}

Result TcpStream::enable_read(const TcpStream::Callback& callback) {
    assert(callback);

    if (!is_connected()) {
        return make_unexpected(EC_ENOTCONN);
    }

    alloc_read_buffer();

    static uv_alloc_cb read_alloc_cb = [](
        uv_handle_t* handle,
        size_t /*suggested_size*/,
        uv_buf_t* buf
    ) {
        TcpStream* self = reinterpret_cast<TcpStream*>(handle->data);
        if (self) {
            *buf = self->_readBuffer;
        }
    };

    ErrorCode errorCode = (ErrorCode)uv_read_start((uv_stream_t*)_handle, read_alloc_cb, on_read);
    if (errorCode != 0) {
        _callback = Callback();
        free_read_buffer();
        return make_unexpected(errorCode);
    }

    _callback = callback;
    return Ok();
}

void TcpStream::disable_read() {
    _callback = Callback();
    if (is_connected()) {
        int errorCode = uv_read_stop((uv_stream_t*)_handle);
        if (errorCode) {
            LOG_DEBUG() << "uv_read_stop failed,code=" << errorCode;
        }
    }
    free_read_buffer();
}

Result TcpStream::write(const SharedBuffer& buf) {
    if (!buf.empty()) {
        if (!is_connected()) return make_unexpected(EC_ENOTCONN);
        _writeBuffer.append(buf);
        _state.unsent = _writeBuffer.size();
        return send_write_request();
    }
    return Ok();
}

Result TcpStream::write(const std::vector<SharedBuffer>& fragments) {
    size_t n = fragments.size();
    if (n != 0) {
        if (n == 1) return write(fragments[0]);
        if (!is_connected()) return make_unexpected(EC_ENOTCONN);
        for (const auto& f : fragments) {
            _writeBuffer.append(f);
        }
        _state.unsent = _writeBuffer.size();
        return send_write_request();
    }
    return Ok();
}

void TcpStream::shutdown() {
    if (is_connected()) {
        disable_read();
        send_write_request();
        _reactor->shutdown_tcpstream(this, std::move(_writeBuffer));
        assert(!_callback);
        assert(!is_connected());
    }
}

Result TcpStream::send_write_request() {
    static uv_write_cb write_cb = [](uv_write_t* req, int errorCode) {
        LOG_VERBOSE() << TRACE(errorCode);

        Reactor::WriteRequest* wr = reinterpret_cast<Reactor::WriteRequest*>(req);
        if (errorCode != UV_ECANCELED) {
            // object may be no longer alive if UV_CANCELED

            assert(wr->req.handle);

            TcpStream* self = reinterpret_cast<TcpStream*>(wr->req.handle->data);
            if (self) {
                self->on_data_written(ErrorCode(errorCode), wr->n);
            }
        }
        assert(req->data);
        Reactor* reactor = reinterpret_cast<Reactor*>(req->data);
        reactor->release_write_request(wr);
    };

    if (!_writeRequestSent) {
        Reactor::WriteRequest* wr = _reactor->alloc_write_request();
        wr->n = _writeBuffer.size();
        ErrorCode errorCode = (ErrorCode)uv_write((uv_write_t*)wr, (uv_stream_t*)_handle,
            (uv_buf_t*)_writeBuffer.fragments(), _writeBuffer.num_fragments(), write_cb
        );

        _state.unsent += wr->n;

        if (errorCode != 0) {
            return make_unexpected(errorCode);
        }
        _writeRequestSent = true;
    }

    return Ok();
}

void TcpStream::on_data_written(ErrorCode errorCode, size_t n) {
    LOG_VERBOSE() << TRACE(_handle) << TRACE(errorCode) << TRACE(n) << TRACE(_state.unsent) << TRACE(_state.sent) << TRACE(_state.received);

    if (errorCode != 0) {
        if (_callback) _callback(errorCode, 0, 0);
    } else {
        _writeBuffer.advance(n);
        _state.sent += n;
        assert(_state.unsent >= n);
        _state.unsent -= n;
        _writeRequestSent = false;
        if (!_writeBuffer.empty()) {
            send_write_request();
        }
    }
}

bool TcpStream::is_connected() const {
    return _handle != 0;
}

Address TcpStream::address() const {
    if (!is_connected()) return Address();
    sockaddr_in sa;
    int size = sizeof(sockaddr_in);
    uv_tcp_getsockname((const uv_tcp_t*)_handle, (sockaddr*)&sa, &size);
    return Address(sa);
}

Address TcpStream::peer_address() const {
    if (!is_connected()) return Address();
    sockaddr_in sa;
    int size = sizeof(sockaddr_in);
    uv_tcp_getpeername((const uv_tcp_t*)_handle, (sockaddr*)&sa, &size);
    return Address(sa);
}

void TcpStream::on_read(uv_stream_t* handle, ssize_t nread, const uv_buf_t* buf) {
    LOG_VERBOSE() << TRACE(handle) << TRACE(nread) << TRACE(handle->data);

    TcpStream* self = reinterpret_cast<TcpStream*>(handle->data);

    // self becomes null after async close

    if (self && self->_callback) {
        if (nread > 0) {
            self->_state.received += nread;
            self->_callback(EC_OK, buf->base, (size_t)nread);
        } else if (nread < 0) {
            self->_callback((ErrorCode)nread, 0, 0);
        }
    }
}

}} //namespaces
<|MERGE_RESOLUTION|>--- conflicted
+++ resolved
@@ -10,14 +10,11 @@
 TcpStream::~TcpStream() {
     LOG_VERBOSE() << __FUNCTION__ << TRACE(this);
     disable_read();
-<<<<<<< HEAD
-=======
-
-	if (_handle)
+
+    if (_handle)
 		_handle->data = NULL;
 
     LOG_VERBOSE() << ".";
->>>>>>> 49181cec
 }
 
 void TcpStream::alloc_read_buffer() {
