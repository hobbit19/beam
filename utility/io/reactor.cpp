--- conflicted
+++ resolved
@@ -271,12 +271,8 @@
             }
             Reactor* self = reinterpret_cast<Reactor*>(req->data);
             if (self) {
-<<<<<<< HEAD
-                self->async_close((uv_handle_t*&)(req->handle));
-=======
                 uv_handle_t* req_handle = (uv_handle_t*)req->handle;
                 self->async_close(req_handle);
->>>>>>> a2342095
                 self->_shutdownRequests.erase(req);
                 self->_shutdownRequestsPool.release(req);
                 self->_unsent.erase(req);
