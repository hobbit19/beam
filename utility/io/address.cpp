#include "address.h"
#include <stdlib.h>
<<<<<<< HEAD
#ifdef WIN32
#include <Ws2tcpip.h>
#else
#include <netdb.h>
#endif // WIN32
=======
#ifdef WIN32
#include <Ws2tcpip.h>
#else
#include <netdb.h>
#endif // WIN32
>>>>>>> cfa33bd7

namespace beam { namespace io {

const Address Address::LOCALHOST = Address(0x7F000001, 0);

namespace {

uint32_t resolve_host(std::string&& host) {
    uint32_t ip = 0;

    addrinfo hint;
    memset(&hint, 0, sizeof(hint));
    hint.ai_flags = AF_INET;
    hint.ai_socktype = SOCK_STREAM;

    addrinfo* ai=0;
    int r = getaddrinfo(host.c_str(), 0, &hint, &ai);
    if (r == 0) {
        for (addrinfo* p = ai; p; p = p->ai_next) {
            if (p->ai_family == AF_INET) {
                ip = ntohl(((sockaddr_in*)(p->ai_addr))->sin_addr.s_addr);
                break;
            }
        }
        freeaddrinfo(ai);
    }

    return ip;
}

} //namespace

bool Address::resolve(const char* str) {
    uint16_t p = 0;
    uint32_t a = 0;
    const char* colon = (const char*)strchr(str, ':');
    if (colon != 0) {
        p = (uint16_t)strtoul(colon+1, 0, 10);
        if (p <= 0) return false;
        a = resolve_host(std::string(str, colon));
    } else {
        a = resolve_host(str);
    }
    if (a) {
        packed = ((uint64_t)a << 16) + p;
        return true;
    }
    return false;
}

std::string Address::str() const {
    static const char* ipOnly = "%d.%d.%d.%d";
    static const char* ipAndPort = "%d.%d.%d.%d:%d";
    char buf[24];
    uint16_t p = port();
    uint32_t a = ip();
    if (p > 0) {
        snprintf(buf, 24, ipAndPort,
            a >> 24, (a >> 16) & 0xFF,(a >> 8) & 0xFF, a & 0xFF, p);
    } else {
        snprintf(buf, 24, ipOnly,
            a >> 24, (a >> 16) & 0xFF,(a >> 8) & 0xFF, a & 0xFF);
    }
    return std::string(buf);
}

}} //namespaces
<|MERGE_RESOLUTION|>--- conflicted
+++ resolved
@@ -1,82 +1,75 @@
-#include "address.h"
-#include <stdlib.h>
-<<<<<<< HEAD
-#ifdef WIN32
-#include <Ws2tcpip.h>
-#else
-#include <netdb.h>
-#endif // WIN32
-=======
-#ifdef WIN32
-#include <Ws2tcpip.h>
-#else
-#include <netdb.h>
-#endif // WIN32
->>>>>>> cfa33bd7
-
-namespace beam { namespace io {
-
-const Address Address::LOCALHOST = Address(0x7F000001, 0);
-
-namespace {
-
-uint32_t resolve_host(std::string&& host) {
-    uint32_t ip = 0;
-
-    addrinfo hint;
-    memset(&hint, 0, sizeof(hint));
-    hint.ai_flags = AF_INET;
-    hint.ai_socktype = SOCK_STREAM;
-
-    addrinfo* ai=0;
-    int r = getaddrinfo(host.c_str(), 0, &hint, &ai);
-    if (r == 0) {
-        for (addrinfo* p = ai; p; p = p->ai_next) {
-            if (p->ai_family == AF_INET) {
-                ip = ntohl(((sockaddr_in*)(p->ai_addr))->sin_addr.s_addr);
-                break;
-            }
-        }
-        freeaddrinfo(ai);
-    }
-
-    return ip;
-}
-
-} //namespace
-
-bool Address::resolve(const char* str) {
-    uint16_t p = 0;
-    uint32_t a = 0;
-    const char* colon = (const char*)strchr(str, ':');
-    if (colon != 0) {
-        p = (uint16_t)strtoul(colon+1, 0, 10);
-        if (p <= 0) return false;
-        a = resolve_host(std::string(str, colon));
-    } else {
-        a = resolve_host(str);
-    }
-    if (a) {
-        packed = ((uint64_t)a << 16) + p;
-        return true;
-    }
-    return false;
-}
-
-std::string Address::str() const {
-    static const char* ipOnly = "%d.%d.%d.%d";
-    static const char* ipAndPort = "%d.%d.%d.%d:%d";
-    char buf[24];
-    uint16_t p = port();
-    uint32_t a = ip();
-    if (p > 0) {
-        snprintf(buf, 24, ipAndPort,
-            a >> 24, (a >> 16) & 0xFF,(a >> 8) & 0xFF, a & 0xFF, p);
-    } else {
-        snprintf(buf, 24, ipOnly,
-            a >> 24, (a >> 16) & 0xFF,(a >> 8) & 0xFF, a & 0xFF);
-    }
-    return std::string(buf);
-}
-
-}} //namespaces
+#include "address.h"
+#include <stdlib.h>
+#ifdef WIN32
+    #include <Ws2tcpip.h>
+#else
+    #include <netdb.h>
+#endif // WIN32
+
+namespace beam { namespace io {
+
+const Address Address::LOCALHOST = Address(0x7F000001, 0);
+
+namespace {
+
+uint32_t resolve_host(std::string&& host) {
+    uint32_t ip = 0;
+
+    addrinfo hint;
+    memset(&hint, 0, sizeof(hint));
+    hint.ai_flags = AF_INET;
+    hint.ai_socktype = SOCK_STREAM;
+
+    addrinfo* ai=0;
+    int r = getaddrinfo(host.c_str(), 0, &hint, &ai);
+    if (r == 0) {
+        for (addrinfo* p = ai; p; p = p->ai_next) {
+            if (p->ai_family == AF_INET) {
+                ip = ntohl(((sockaddr_in*)(p->ai_addr))->sin_addr.s_addr);
+                break;
+            }
+        }
+        freeaddrinfo(ai);
+    }
+
+    return ip;
+}
+
+} //namespace
+
+bool Address::resolve(const char* str) {
+    uint16_t p = 0;
+    uint32_t a = 0;
+    const char* colon = (const char*)strchr(str, ':');
+    if (colon != 0) {
+        p = (uint16_t)strtoul(colon+1, 0, 10);
+        if (p <= 0) return false;
+        a = resolve_host(std::string(str, colon));
+    } else {
+        a = resolve_host(str);
+    }
+    if (a) {
+        packed = ((uint64_t)a << 16) + p;
+        return true;
+    }
+    return false;
+}
+
+std::string Address::str() const {
+    static const char* ipOnly = "%d.%d.%d.%d";
+    static const char* ipAndPort = "%d.%d.%d.%d:%d";
+    char buf[24];
+    uint16_t p = port();
+    uint32_t a = ip();
+    if (p > 0) {
+        snprintf(buf, 24, ipAndPort,
+            a >> 24, (a >> 16) & 0xFF,(a >> 8) & 0xFF, a & 0xFF, p);
+    } else {
+        snprintf(buf, 24, ipOnly,
+            a >> 24, (a >> 16) & 0xFF,(a >> 8) & 0xFF, a & 0xFF);
+    }
+    return std::string(buf);
+}
+
+}} //namespaces
+