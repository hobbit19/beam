// Copyright 2018 The Beam Team
//
// Licensed under the Apache License, Version 2.0 (the "License");
// you may not use this file except in compliance with the License.
// You may obtain a copy of the License at
//
//    http://www.apache.org/licenses/LICENSE-2.0
//
// Unless required by applicable law or agreed to in writing, software
// distributed under the License is distributed on an "AS IS" BASIS,
// WITHOUT WARRANTIES OR CONDITIONS OF ANY KIND, either express or implied.
// See the License for the specific language governing permissions and
// limitations under the License.

#include "logger_checkpoints.h"
#include "helpers.h"
#include "core/common.h"
#include <boost/filesystem.hpp>
#include <boost/iostreams/device/back_inserter.hpp>

#if defined(__clang__)
#  pragma clang diagnostic push
<<<<<<< HEAD
=======
#  pragma clang diagnostic ignored "-Wunknown-warning-option"
>>>>>>> 477b2884
#  pragma clang diagnostic ignored "-Wtautological-constant-compare"
#endif

#include <boost/iostreams/filtering_stream.hpp>

#if defined(__clang__)
#  pragma clang diagnostic pop
#endif

#include <stdexcept>
#include <iostream>
#include <fstream>
#include <mutex>
#include <algorithm>

namespace beam {

using namespace std;

Logger* Logger::g_logger = 0;

class LoggerImpl : public Logger {
    mutex _mutex;
protected:
    static const size_t MAX_HEADER_SIZE = 256;
    static const size_t MAX_TIMESTAMP_SIZE = 80;

    FILE* _sink;
    int _minLevel;
    int _flushLevel;
    LogMessageHeaderFormatter _headerFormatter = def_header_formatter;
    std::string _timeFormat;
    bool _printMilliseconds;

    LoggerImpl(FILE* sink, int minLevel, int flushLevel) :
        _sink(sink),
        _minLevel(minLevel),
        _flushLevel(flushLevel),
        _headerFormatter(def_header_formatter),
        _timeFormat("%Y-%m-%d.%T"),
        _printMilliseconds(true)
    {
        if (minLevel <= 0) throw runtime_error("logger: minimal level out of range");
    }

    virtual ~LoggerImpl() {
        if (this == g_logger) {
            g_logger = 0;
        }
    }

    void set_header_formatter(LogMessageHeaderFormatter formatter) override {
        if (formatter) _headerFormatter = formatter;
    }

    void set_time_format(const char* format, bool printMilliseconds) override {
        if (format) {
            _timeFormat = format;
            _printMilliseconds = printMilliseconds;
        } else {
            _timeFormat.clear();
            _printMilliseconds = false;
        }
    }

    void write_message(const LogMessageHeader& header, const char* buf, size_t size) override {
        char timestampFormatted[MAX_TIMESTAMP_SIZE];
        char headerFormatted[MAX_HEADER_SIZE];
        if (!_timeFormat.empty()) {
            format_timestamp(timestampFormatted, MAX_TIMESTAMP_SIZE, _timeFormat.c_str(), header.timestamp, _printMilliseconds);
        } else {
            timestampFormatted[0] = 0;
        }
        size_t headerSize = _headerFormatter(headerFormatted, MAX_HEADER_SIZE, timestampFormatted, header);
        write_impl(header.level, headerFormatted, headerSize, buf, size);
    }

public:
    bool level_accepted(int level) override {
        return level >= _minLevel;
    }

    void write_impl(int level, const char* header, size_t headerSize, const char* msg, size_t size) {
        if (!_sink) return;
        lock_guard<mutex> lock(_mutex);
        fwrite(header, 1, headerSize, _sink);
        fwrite(msg, 1, size, _sink);
        if (level >= _flushLevel) fflush(_sink);
    }
};

class ConsoleLogger : public LoggerImpl {
public:
    ConsoleLogger(int flushLevel, int consoleLevel) :
        LoggerImpl(stdout, consoleLevel, flushLevel)
    {}

    // does nothing for console
    void rotate() override {}
};

class FileLogger : public LoggerImpl {
public:
    FileLogger(int flushLevel, int minLevel, const string& fileNamePrefix, const string& dstPath) :
        LoggerImpl(0, minLevel, flushLevel),
        _fileNamePrefix(fileNamePrefix),
        _dstPath(dstPath)
    {
        open_new_file();
    }

    void rotate() override {
        try {
            open_new_file();
        } catch (const std::exception& e) {
            fprintf(stderr, "log error, %s\n", e.what());
        }
    }

    ~FileLogger() {
        fclose(_sink);
    }
private:
    void open_new_file() {
        string fileName(_fileNamePrefix);
        fileName += format_timestamp("%y_%m_%d_%H_%M_%S", local_timestamp_msec(), false);
        fileName += ".log";

        if (!_dstPath.empty())
        {
#ifdef WIN32
            boost::filesystem::path path{ Utf8toUtf16(_dstPath.c_str()) };
#else
            boost::filesystem::path path{ _dstPath.c_str() };
#endif

            if (!boost::filesystem::exists(path))
            {
                boost::filesystem::create_directories(path);
            }

            path /= fileName;
#ifdef WIN32
            if (_wfopen_s(&_sink, path.wstring().c_str(), L"ab") != 0)
            {
                _sink = nullptr;
            }
#else
            _sink = fopen(path.string().c_str(), "ab");
#endif
        }
        else
        {
#ifdef WIN32
            if (fopen_s(&_sink, fileName.c_str(), "ab") != 0)
            {
                _sink = nullptr;
            }
#else
            _sink = fopen(fileName.c_str(), "ab");
#endif
        }

        if (!_sink) throw runtime_error(string("cannot open file ") + fileName);
    }

    std::string _fileNamePrefix;
    std::string _dstPath;
};

class CombinedLogger : public LoggerImpl {
    FileLogger _fileSink;
    ConsoleLogger _consoleSink;

public:
    CombinedLogger(int flushLevel, int consoleLevel, int fileLevel, const std::string& fileNamePrefix, const string& dstPath) :
        LoggerImpl(0, min(fileLevel, consoleLevel), flushLevel),
        _fileSink(flushLevel, fileLevel, fileNamePrefix, dstPath),
        _consoleSink(flushLevel, consoleLevel)
    {}

    void write_message(const LogMessageHeader& header, const char* buf, size_t size) override {
        char timestampFormatted[MAX_TIMESTAMP_SIZE];
        char headerFormatted[MAX_HEADER_SIZE];
        if (!_timeFormat.empty()) {
            format_timestamp(timestampFormatted, MAX_TIMESTAMP_SIZE, _timeFormat.c_str(), header.timestamp, _printMilliseconds);
        } else {
            timestampFormatted[0] = 0;
        }
        size_t headerSize = _headerFormatter(headerFormatted, MAX_HEADER_SIZE, timestampFormatted, header);
        if (_consoleSink.level_accepted(header.level)) {
            _consoleSink.write_impl(header.level, headerFormatted, headerSize, buf, size);
        }
        if (_fileSink.level_accepted(header.level)) {
            _fileSink.write_impl(header.level, headerFormatted, headerSize, buf, size);
        }
    }

    void rotate() override {
        _fileSink.rotate();
    }
};

std::shared_ptr<Logger> Logger::create(
    int flushLevel,
    int consoleLevel,
    int fileLevel,
    const std::string& fileNamePrefix,
    const std::string& dstPath
) {
    if (g_logger) {
        throw runtime_error("logger already initialized");
    }

    std::shared_ptr<Logger> logger;

    int what = 0;

    if (consoleLevel > 0) what += 1;
    if (fileLevel > 0) what += 2;

    switch (what) {
        case 3:
            logger.reset(new CombinedLogger(flushLevel, consoleLevel, fileLevel, fileNamePrefix, dstPath));
            break;
        case 2:
            logger.reset(new FileLogger(flushLevel, fileLevel, fileNamePrefix, dstPath));
            break;
        case 1:
            logger.reset(new ConsoleLogger(flushLevel, consoleLevel));
            break;
        default:
            throw runtime_error("no logger sink configured");
    }

    g_logger = logger.get();
    return logger;
}

namespace {

static constexpr size_t MAX_MSG_SIZE = 10000;

struct LogThreadContext {
    using Formatter = boost::iostreams::filtering_ostream;

    std::string msgBuffer;
    std::unique_ptr<Formatter> formatter;
    bool in_use = false;

    LogThreadContext() :
        formatter(std::make_unique<Formatter>(boost::iostreams::back_inserter(msgBuffer)))
    {}

    void reset() {
        msgBuffer = std::string();
        formatter = std::make_unique<Formatter>(boost::iostreams::back_inserter(msgBuffer));
    }
};

LogThreadContext* get_context() {
    static thread_local LogThreadContext ctx;
    return &ctx;
}

} //namespace

LogMessageHeader::LogMessageHeader(int _level, const char* _file, int _line, const char* _func) :
    timestamp(local_timestamp_msec()),
    func(_func),
    file(_file),
    line(_line),
    level(_level)
{
    if (!func) func = "";
    if (!file) {
        file = "";
    } else {
#ifdef PROJECT_SOURCE_DIR
        static const size_t offset = strlen(PROJECT_SOURCE_DIR)+1;
#else
        static const size_t offset = 0;
#endif
        assert(strlen(file) > offset);
        file += offset;
    }
}

LogMessage::LogMessage(int _level, const char* _file, int _line, const char* _func) :
    header(_level, _file, _line, _func)
{
    init_formatter();
}

LogMessage::LogMessage(const LogMessageHeader& h) :
    header(h)
{
    init_formatter();
}

void LogMessage::init_formatter() {
    LogThreadContext* ctx = get_context();
    assert(!ctx->in_use);

    ctx->in_use = true;

    if (ctx->msgBuffer.capacity() < MAX_MSG_SIZE) {
        ctx->msgBuffer.reserve(MAX_MSG_SIZE);
    }

    _formatter = ctx->formatter.get();
}

LogMessage::~LogMessage() {
    if (Logger::g_logger && _formatter) {
        *_formatter << '\n';
        _formatter->flush();
        std::string& buffer = get_context()->msgBuffer;
        Logger::g_logger->write_message(header, buffer.data(), buffer.size());
        if (buffer.size() > MAX_MSG_SIZE) {
            get_context()->reset();
        }
        else {
            buffer.clear();
        }
        get_context()->in_use = false;
    }
}

} //namespace
<|MERGE_RESOLUTION|>--- conflicted
+++ resolved
@@ -1,356 +1,353 @@
-// Copyright 2018 The Beam Team
-//
-// Licensed under the Apache License, Version 2.0 (the "License");
-// you may not use this file except in compliance with the License.
-// You may obtain a copy of the License at
-//
-//    http://www.apache.org/licenses/LICENSE-2.0
-//
-// Unless required by applicable law or agreed to in writing, software
-// distributed under the License is distributed on an "AS IS" BASIS,
-// WITHOUT WARRANTIES OR CONDITIONS OF ANY KIND, either express or implied.
-// See the License for the specific language governing permissions and
-// limitations under the License.
-
-#include "logger_checkpoints.h"
-#include "helpers.h"
-#include "core/common.h"
-#include <boost/filesystem.hpp>
-#include <boost/iostreams/device/back_inserter.hpp>
-
-#if defined(__clang__)
-#  pragma clang diagnostic push
-<<<<<<< HEAD
-=======
-#  pragma clang diagnostic ignored "-Wunknown-warning-option"
->>>>>>> 477b2884
-#  pragma clang diagnostic ignored "-Wtautological-constant-compare"
-#endif
-
-#include <boost/iostreams/filtering_stream.hpp>
-
-#if defined(__clang__)
-#  pragma clang diagnostic pop
-#endif
-
-#include <stdexcept>
-#include <iostream>
-#include <fstream>
-#include <mutex>
-#include <algorithm>
-
-namespace beam {
-
-using namespace std;
-
-Logger* Logger::g_logger = 0;
-
-class LoggerImpl : public Logger {
-    mutex _mutex;
-protected:
-    static const size_t MAX_HEADER_SIZE = 256;
-    static const size_t MAX_TIMESTAMP_SIZE = 80;
-
-    FILE* _sink;
-    int _minLevel;
-    int _flushLevel;
-    LogMessageHeaderFormatter _headerFormatter = def_header_formatter;
-    std::string _timeFormat;
-    bool _printMilliseconds;
-
-    LoggerImpl(FILE* sink, int minLevel, int flushLevel) :
-        _sink(sink),
-        _minLevel(minLevel),
-        _flushLevel(flushLevel),
-        _headerFormatter(def_header_formatter),
-        _timeFormat("%Y-%m-%d.%T"),
-        _printMilliseconds(true)
-    {
-        if (minLevel <= 0) throw runtime_error("logger: minimal level out of range");
-    }
-
-    virtual ~LoggerImpl() {
-        if (this == g_logger) {
-            g_logger = 0;
-        }
-    }
-
-    void set_header_formatter(LogMessageHeaderFormatter formatter) override {
-        if (formatter) _headerFormatter = formatter;
-    }
-
-    void set_time_format(const char* format, bool printMilliseconds) override {
-        if (format) {
-            _timeFormat = format;
-            _printMilliseconds = printMilliseconds;
-        } else {
-            _timeFormat.clear();
-            _printMilliseconds = false;
-        }
-    }
-
-    void write_message(const LogMessageHeader& header, const char* buf, size_t size) override {
-        char timestampFormatted[MAX_TIMESTAMP_SIZE];
-        char headerFormatted[MAX_HEADER_SIZE];
-        if (!_timeFormat.empty()) {
-            format_timestamp(timestampFormatted, MAX_TIMESTAMP_SIZE, _timeFormat.c_str(), header.timestamp, _printMilliseconds);
-        } else {
-            timestampFormatted[0] = 0;
-        }
-        size_t headerSize = _headerFormatter(headerFormatted, MAX_HEADER_SIZE, timestampFormatted, header);
-        write_impl(header.level, headerFormatted, headerSize, buf, size);
-    }
-
-public:
-    bool level_accepted(int level) override {
-        return level >= _minLevel;
-    }
-
-    void write_impl(int level, const char* header, size_t headerSize, const char* msg, size_t size) {
-        if (!_sink) return;
-        lock_guard<mutex> lock(_mutex);
-        fwrite(header, 1, headerSize, _sink);
-        fwrite(msg, 1, size, _sink);
-        if (level >= _flushLevel) fflush(_sink);
-    }
-};
-
-class ConsoleLogger : public LoggerImpl {
-public:
-    ConsoleLogger(int flushLevel, int consoleLevel) :
-        LoggerImpl(stdout, consoleLevel, flushLevel)
-    {}
-
-    // does nothing for console
-    void rotate() override {}
-};
-
-class FileLogger : public LoggerImpl {
-public:
-    FileLogger(int flushLevel, int minLevel, const string& fileNamePrefix, const string& dstPath) :
-        LoggerImpl(0, minLevel, flushLevel),
-        _fileNamePrefix(fileNamePrefix),
-        _dstPath(dstPath)
-    {
-        open_new_file();
-    }
-
-    void rotate() override {
-        try {
-            open_new_file();
-        } catch (const std::exception& e) {
-            fprintf(stderr, "log error, %s\n", e.what());
-        }
-    }
-
-    ~FileLogger() {
-        fclose(_sink);
-    }
-private:
-    void open_new_file() {
-        string fileName(_fileNamePrefix);
-        fileName += format_timestamp("%y_%m_%d_%H_%M_%S", local_timestamp_msec(), false);
-        fileName += ".log";
-
-        if (!_dstPath.empty())
-        {
-#ifdef WIN32
-            boost::filesystem::path path{ Utf8toUtf16(_dstPath.c_str()) };
-#else
-            boost::filesystem::path path{ _dstPath.c_str() };
-#endif
-
-            if (!boost::filesystem::exists(path))
-            {
-                boost::filesystem::create_directories(path);
-            }
-
-            path /= fileName;
-#ifdef WIN32
-            if (_wfopen_s(&_sink, path.wstring().c_str(), L"ab") != 0)
-            {
-                _sink = nullptr;
-            }
-#else
-            _sink = fopen(path.string().c_str(), "ab");
-#endif
-        }
-        else
-        {
-#ifdef WIN32
-            if (fopen_s(&_sink, fileName.c_str(), "ab") != 0)
-            {
-                _sink = nullptr;
-            }
-#else
-            _sink = fopen(fileName.c_str(), "ab");
-#endif
-        }
-
-        if (!_sink) throw runtime_error(string("cannot open file ") + fileName);
-    }
-
-    std::string _fileNamePrefix;
-    std::string _dstPath;
-};
-
-class CombinedLogger : public LoggerImpl {
-    FileLogger _fileSink;
-    ConsoleLogger _consoleSink;
-
-public:
-    CombinedLogger(int flushLevel, int consoleLevel, int fileLevel, const std::string& fileNamePrefix, const string& dstPath) :
-        LoggerImpl(0, min(fileLevel, consoleLevel), flushLevel),
-        _fileSink(flushLevel, fileLevel, fileNamePrefix, dstPath),
-        _consoleSink(flushLevel, consoleLevel)
-    {}
-
-    void write_message(const LogMessageHeader& header, const char* buf, size_t size) override {
-        char timestampFormatted[MAX_TIMESTAMP_SIZE];
-        char headerFormatted[MAX_HEADER_SIZE];
-        if (!_timeFormat.empty()) {
-            format_timestamp(timestampFormatted, MAX_TIMESTAMP_SIZE, _timeFormat.c_str(), header.timestamp, _printMilliseconds);
-        } else {
-            timestampFormatted[0] = 0;
-        }
-        size_t headerSize = _headerFormatter(headerFormatted, MAX_HEADER_SIZE, timestampFormatted, header);
-        if (_consoleSink.level_accepted(header.level)) {
-            _consoleSink.write_impl(header.level, headerFormatted, headerSize, buf, size);
-        }
-        if (_fileSink.level_accepted(header.level)) {
-            _fileSink.write_impl(header.level, headerFormatted, headerSize, buf, size);
-        }
-    }
-
-    void rotate() override {
-        _fileSink.rotate();
-    }
-};
-
-std::shared_ptr<Logger> Logger::create(
-    int flushLevel,
-    int consoleLevel,
-    int fileLevel,
-    const std::string& fileNamePrefix,
-    const std::string& dstPath
-) {
-    if (g_logger) {
-        throw runtime_error("logger already initialized");
-    }
-
-    std::shared_ptr<Logger> logger;
-
-    int what = 0;
-
-    if (consoleLevel > 0) what += 1;
-    if (fileLevel > 0) what += 2;
-
-    switch (what) {
-        case 3:
-            logger.reset(new CombinedLogger(flushLevel, consoleLevel, fileLevel, fileNamePrefix, dstPath));
-            break;
-        case 2:
-            logger.reset(new FileLogger(flushLevel, fileLevel, fileNamePrefix, dstPath));
-            break;
-        case 1:
-            logger.reset(new ConsoleLogger(flushLevel, consoleLevel));
-            break;
-        default:
-            throw runtime_error("no logger sink configured");
-    }
-
-    g_logger = logger.get();
-    return logger;
-}
-
-namespace {
-
-static constexpr size_t MAX_MSG_SIZE = 10000;
-
-struct LogThreadContext {
-    using Formatter = boost::iostreams::filtering_ostream;
-
-    std::string msgBuffer;
-    std::unique_ptr<Formatter> formatter;
-    bool in_use = false;
-
-    LogThreadContext() :
-        formatter(std::make_unique<Formatter>(boost::iostreams::back_inserter(msgBuffer)))
-    {}
-
-    void reset() {
-        msgBuffer = std::string();
-        formatter = std::make_unique<Formatter>(boost::iostreams::back_inserter(msgBuffer));
-    }
-};
-
-LogThreadContext* get_context() {
-    static thread_local LogThreadContext ctx;
-    return &ctx;
-}
-
-} //namespace
-
-LogMessageHeader::LogMessageHeader(int _level, const char* _file, int _line, const char* _func) :
-    timestamp(local_timestamp_msec()),
-    func(_func),
-    file(_file),
-    line(_line),
-    level(_level)
-{
-    if (!func) func = "";
-    if (!file) {
-        file = "";
-    } else {
-#ifdef PROJECT_SOURCE_DIR
-        static const size_t offset = strlen(PROJECT_SOURCE_DIR)+1;
-#else
-        static const size_t offset = 0;
-#endif
-        assert(strlen(file) > offset);
-        file += offset;
-    }
-}
-
-LogMessage::LogMessage(int _level, const char* _file, int _line, const char* _func) :
-    header(_level, _file, _line, _func)
-{
-    init_formatter();
-}
-
-LogMessage::LogMessage(const LogMessageHeader& h) :
-    header(h)
-{
-    init_formatter();
-}
-
-void LogMessage::init_formatter() {
-    LogThreadContext* ctx = get_context();
-    assert(!ctx->in_use);
-
-    ctx->in_use = true;
-
-    if (ctx->msgBuffer.capacity() < MAX_MSG_SIZE) {
-        ctx->msgBuffer.reserve(MAX_MSG_SIZE);
-    }
-
-    _formatter = ctx->formatter.get();
-}
-
-LogMessage::~LogMessage() {
-    if (Logger::g_logger && _formatter) {
-        *_formatter << '\n';
-        _formatter->flush();
-        std::string& buffer = get_context()->msgBuffer;
-        Logger::g_logger->write_message(header, buffer.data(), buffer.size());
-        if (buffer.size() > MAX_MSG_SIZE) {
-            get_context()->reset();
-        }
-        else {
-            buffer.clear();
-        }
-        get_context()->in_use = false;
-    }
-}
-
-} //namespace
+// Copyright 2018 The Beam Team
+//
+// Licensed under the Apache License, Version 2.0 (the "License");
+// you may not use this file except in compliance with the License.
+// You may obtain a copy of the License at
+//
+//    http://www.apache.org/licenses/LICENSE-2.0
+//
+// Unless required by applicable law or agreed to in writing, software
+// distributed under the License is distributed on an "AS IS" BASIS,
+// WITHOUT WARRANTIES OR CONDITIONS OF ANY KIND, either express or implied.
+// See the License for the specific language governing permissions and
+// limitations under the License.
+
+#include "logger_checkpoints.h"
+#include "helpers.h"
+#include "core/common.h"
+#include <boost/filesystem.hpp>
+#include <boost/iostreams/device/back_inserter.hpp>
+
+#if defined(__clang__)
+#  pragma clang diagnostic push
+#  pragma clang diagnostic ignored "-Wunknown-warning-option"
+#  pragma clang diagnostic ignored "-Wtautological-constant-compare"
+#endif
+
+#include <boost/iostreams/filtering_stream.hpp>
+
+#if defined(__clang__)
+#  pragma clang diagnostic pop
+#endif
+
+#include <stdexcept>
+#include <iostream>
+#include <fstream>
+#include <mutex>
+#include <algorithm>
+
+namespace beam {
+
+using namespace std;
+
+Logger* Logger::g_logger = 0;
+
+class LoggerImpl : public Logger {
+    mutex _mutex;
+protected:
+    static const size_t MAX_HEADER_SIZE = 256;
+    static const size_t MAX_TIMESTAMP_SIZE = 80;
+
+    FILE* _sink;
+    int _minLevel;
+    int _flushLevel;
+    LogMessageHeaderFormatter _headerFormatter = def_header_formatter;
+    std::string _timeFormat;
+    bool _printMilliseconds;
+
+    LoggerImpl(FILE* sink, int minLevel, int flushLevel) :
+        _sink(sink),
+        _minLevel(minLevel),
+        _flushLevel(flushLevel),
+        _headerFormatter(def_header_formatter),
+        _timeFormat("%Y-%m-%d.%T"),
+        _printMilliseconds(true)
+    {
+        if (minLevel <= 0) throw runtime_error("logger: minimal level out of range");
+    }
+
+    virtual ~LoggerImpl() {
+        if (this == g_logger) {
+            g_logger = 0;
+        }
+    }
+
+    void set_header_formatter(LogMessageHeaderFormatter formatter) override {
+        if (formatter) _headerFormatter = formatter;
+    }
+
+    void set_time_format(const char* format, bool printMilliseconds) override {
+        if (format) {
+            _timeFormat = format;
+            _printMilliseconds = printMilliseconds;
+        } else {
+            _timeFormat.clear();
+            _printMilliseconds = false;
+        }
+    }
+
+    void write_message(const LogMessageHeader& header, const char* buf, size_t size) override {
+        char timestampFormatted[MAX_TIMESTAMP_SIZE];
+        char headerFormatted[MAX_HEADER_SIZE];
+        if (!_timeFormat.empty()) {
+            format_timestamp(timestampFormatted, MAX_TIMESTAMP_SIZE, _timeFormat.c_str(), header.timestamp, _printMilliseconds);
+        } else {
+            timestampFormatted[0] = 0;
+        }
+        size_t headerSize = _headerFormatter(headerFormatted, MAX_HEADER_SIZE, timestampFormatted, header);
+        write_impl(header.level, headerFormatted, headerSize, buf, size);
+    }
+
+public:
+    bool level_accepted(int level) override {
+        return level >= _minLevel;
+    }
+
+    void write_impl(int level, const char* header, size_t headerSize, const char* msg, size_t size) {
+        if (!_sink) return;
+        lock_guard<mutex> lock(_mutex);
+        fwrite(header, 1, headerSize, _sink);
+        fwrite(msg, 1, size, _sink);
+        if (level >= _flushLevel) fflush(_sink);
+    }
+};
+
+class ConsoleLogger : public LoggerImpl {
+public:
+    ConsoleLogger(int flushLevel, int consoleLevel) :
+        LoggerImpl(stdout, consoleLevel, flushLevel)
+    {}
+
+    // does nothing for console
+    void rotate() override {}
+};
+
+class FileLogger : public LoggerImpl {
+public:
+    FileLogger(int flushLevel, int minLevel, const string& fileNamePrefix, const string& dstPath) :
+        LoggerImpl(0, minLevel, flushLevel),
+        _fileNamePrefix(fileNamePrefix),
+        _dstPath(dstPath)
+    {
+        open_new_file();
+    }
+
+    void rotate() override {
+        try {
+            open_new_file();
+        } catch (const std::exception& e) {
+            fprintf(stderr, "log error, %s\n", e.what());
+        }
+    }
+
+    ~FileLogger() {
+        fclose(_sink);
+    }
+private:
+    void open_new_file() {
+        string fileName(_fileNamePrefix);
+        fileName += format_timestamp("%y_%m_%d_%H_%M_%S", local_timestamp_msec(), false);
+        fileName += ".log";
+
+        if (!_dstPath.empty())
+        {
+#ifdef WIN32
+            boost::filesystem::path path{ Utf8toUtf16(_dstPath.c_str()) };
+#else
+            boost::filesystem::path path{ _dstPath.c_str() };
+#endif
+
+            if (!boost::filesystem::exists(path))
+            {
+                boost::filesystem::create_directories(path);
+            }
+
+            path /= fileName;
+#ifdef WIN32
+            if (_wfopen_s(&_sink, path.wstring().c_str(), L"ab") != 0)
+            {
+                _sink = nullptr;
+            }
+#else
+            _sink = fopen(path.string().c_str(), "ab");
+#endif
+        }
+        else
+        {
+#ifdef WIN32
+            if (fopen_s(&_sink, fileName.c_str(), "ab") != 0)
+            {
+                _sink = nullptr;
+            }
+#else
+            _sink = fopen(fileName.c_str(), "ab");
+#endif
+        }
+
+        if (!_sink) throw runtime_error(string("cannot open file ") + fileName);
+    }
+
+    std::string _fileNamePrefix;
+    std::string _dstPath;
+};
+
+class CombinedLogger : public LoggerImpl {
+    FileLogger _fileSink;
+    ConsoleLogger _consoleSink;
+
+public:
+    CombinedLogger(int flushLevel, int consoleLevel, int fileLevel, const std::string& fileNamePrefix, const string& dstPath) :
+        LoggerImpl(0, min(fileLevel, consoleLevel), flushLevel),
+        _fileSink(flushLevel, fileLevel, fileNamePrefix, dstPath),
+        _consoleSink(flushLevel, consoleLevel)
+    {}
+
+    void write_message(const LogMessageHeader& header, const char* buf, size_t size) override {
+        char timestampFormatted[MAX_TIMESTAMP_SIZE];
+        char headerFormatted[MAX_HEADER_SIZE];
+        if (!_timeFormat.empty()) {
+            format_timestamp(timestampFormatted, MAX_TIMESTAMP_SIZE, _timeFormat.c_str(), header.timestamp, _printMilliseconds);
+        } else {
+            timestampFormatted[0] = 0;
+        }
+        size_t headerSize = _headerFormatter(headerFormatted, MAX_HEADER_SIZE, timestampFormatted, header);
+        if (_consoleSink.level_accepted(header.level)) {
+            _consoleSink.write_impl(header.level, headerFormatted, headerSize, buf, size);
+        }
+        if (_fileSink.level_accepted(header.level)) {
+            _fileSink.write_impl(header.level, headerFormatted, headerSize, buf, size);
+        }
+    }
+
+    void rotate() override {
+        _fileSink.rotate();
+    }
+};
+
+std::shared_ptr<Logger> Logger::create(
+    int flushLevel,
+    int consoleLevel,
+    int fileLevel,
+    const std::string& fileNamePrefix,
+    const std::string& dstPath
+) {
+    if (g_logger) {
+        throw runtime_error("logger already initialized");
+    }
+
+    std::shared_ptr<Logger> logger;
+
+    int what = 0;
+
+    if (consoleLevel > 0) what += 1;
+    if (fileLevel > 0) what += 2;
+
+    switch (what) {
+        case 3:
+            logger.reset(new CombinedLogger(flushLevel, consoleLevel, fileLevel, fileNamePrefix, dstPath));
+            break;
+        case 2:
+            logger.reset(new FileLogger(flushLevel, fileLevel, fileNamePrefix, dstPath));
+            break;
+        case 1:
+            logger.reset(new ConsoleLogger(flushLevel, consoleLevel));
+            break;
+        default:
+            throw runtime_error("no logger sink configured");
+    }
+
+    g_logger = logger.get();
+    return logger;
+}
+
+namespace {
+
+static constexpr size_t MAX_MSG_SIZE = 10000;
+
+struct LogThreadContext {
+    using Formatter = boost::iostreams::filtering_ostream;
+
+    std::string msgBuffer;
+    std::unique_ptr<Formatter> formatter;
+    bool in_use = false;
+
+    LogThreadContext() :
+        formatter(std::make_unique<Formatter>(boost::iostreams::back_inserter(msgBuffer)))
+    {}
+
+    void reset() {
+        msgBuffer = std::string();
+        formatter = std::make_unique<Formatter>(boost::iostreams::back_inserter(msgBuffer));
+    }
+};
+
+LogThreadContext* get_context() {
+    static thread_local LogThreadContext ctx;
+    return &ctx;
+}
+
+} //namespace
+
+LogMessageHeader::LogMessageHeader(int _level, const char* _file, int _line, const char* _func) :
+    timestamp(local_timestamp_msec()),
+    func(_func),
+    file(_file),
+    line(_line),
+    level(_level)
+{
+    if (!func) func = "";
+    if (!file) {
+        file = "";
+    } else {
+#ifdef PROJECT_SOURCE_DIR
+        static const size_t offset = strlen(PROJECT_SOURCE_DIR)+1;
+#else
+        static const size_t offset = 0;
+#endif
+        assert(strlen(file) > offset);
+        file += offset;
+    }
+}
+
+LogMessage::LogMessage(int _level, const char* _file, int _line, const char* _func) :
+    header(_level, _file, _line, _func)
+{
+    init_formatter();
+}
+
+LogMessage::LogMessage(const LogMessageHeader& h) :
+    header(h)
+{
+    init_formatter();
+}
+
+void LogMessage::init_formatter() {
+    LogThreadContext* ctx = get_context();
+    assert(!ctx->in_use);
+
+    ctx->in_use = true;
+
+    if (ctx->msgBuffer.capacity() < MAX_MSG_SIZE) {
+        ctx->msgBuffer.reserve(MAX_MSG_SIZE);
+    }
+
+    _formatter = ctx->formatter.get();
+}
+
+LogMessage::~LogMessage() {
+    if (Logger::g_logger && _formatter) {
+        *_formatter << '\n';
+        _formatter->flush();
+        std::string& buffer = get_context()->msgBuffer;
+        Logger::g_logger->write_message(header, buffer.data(), buffer.size());
+        if (buffer.size() > MAX_MSG_SIZE) {
+            get_context()->reset();
+        }
+        else {
+            buffer.clear();
+        }
+        get_context()->in_use = false;
+    }
+}
+
+} //namespace