--- conflicted
+++ resolved
@@ -13,9 +13,9 @@
 		ERROR_VARIABLE RESULT_STRING
 		OUTPUT_STRIP_TRAILING_WHITESPACE
 	)
-
+	
 	string(LENGTH "${RESULT_STRING}" LENGTH_RESULT_STRING)
-
+	
 	if(${LENGTH_RESULT_STRING} EQUAL 0)
 		execute_process(
 			COMMAND ${GIT_EXECUTABLE} log -1 --format=%H
@@ -92,12 +92,12 @@
     set(CMAKE_CXX_FLAGS "${CMAKE_CXX_FLAGS} -march=native -Wall -pthread")
     set(CMAKE_CXX_FLAGS_DEBUG "${CMAKE_CXX_FLAGS_DEBUG} -O0 -ggdb3")
     set(CMAKE_CXX_FLAGS_RELEASE "${CMAKE_CXX_FLAGS_RELEASE} -O3")
-
+	
 	# disable some warnings
     set(CMAKE_CXX_FLAGS "${CMAKE_CXX_FLAGS} -Wno-overloaded-virtual") # appears alot in our macro expansions
     set(CMAKE_CXX_FLAGS "${CMAKE_CXX_FLAGS} -Wno-unused-const-variable") # so what?
     set(CMAKE_CXX_FLAGS "${CMAKE_CXX_FLAGS} -Wno-unused-function") # mostly in 3rd-party libs
-
+	
 endif()
 
 if(UNIX OR WIN32)
@@ -150,23 +150,18 @@
     set(CPACK_NSIS_MUI_ICON "${CMAKE_SOURCE_DIR}/ui/icon.ico")
     set(CPACK_NSIS_MUI_UNIICON "${CMAKE_SOURCE_DIR}/ui/icon.ico")
 	set(CPACK_NSIS_INSTALLED_ICON_NAME "${CMAKE_SOURCE_DIR}/ui/icon.ico")
-	set(CPACK_NSIS_EXTRA_INSTALL_COMMANDS "CreateShortCut \\\"$DESKTOP\\\\Beam.lnk\\\" \\\"$INSTDIR\\\\beam-wallet.exe\\\"")
-	set(CPACK_NSIS_EXTRA_UNINSTALL_COMMANDS "Delete \\\"$DESKTOP\\\\Beam.lnk\\\"")
-    set(CPACK_PACKAGE_NAME "Beam Wallet")
+	set(CPACK_NSIS_EXTRA_INSTALL_COMMANDS "CreateShortCut \\\"$DESKTOP\\\\Beam Wallet.lnk\\\" \\\"$INSTDIR\\\\Beam Wallet.exe\\\"")
+	set(CPACK_NSIS_EXTRA_UNINSTALL_COMMANDS "Delete \\\"$DESKTOP\\\\Beam Wallet.lnk\\\"")
+
 elseif (APPLE)
 	set(CPACK_GENERATOR "DragNDrop")
-	set(CPACK_PACKAGE_NAME "Beam Wallet")
 elseif (LINUX)
 	set(CPACK_GENERATOR "DEB")
 	set(CPACK_DEBIAN_PACKAGE_MAINTAINER "Beam")
-	set(CPACK_PACKAGE_NAME "BeamWallet")
 endif ()
 
-<<<<<<< HEAD
-=======
 
 set(CPACK_PACKAGE_NAME "BeamWallet")
->>>>>>> 4f379c30
 set(CPACK_PACKAGE_VENDOR "Beam Vendor")
 set(CPACK_PACKAGE_DESCRIPTION_SUMMARY "Scalable confidential cryptocurrency")
 set(CPACK_PACKAGE_VERSION_MAJOR "0")
